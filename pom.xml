<project xmlns="http://maven.apache.org/POM/4.0.0" xmlns:xsi="http://www.w3.org/2001/XMLSchema-instance"
		 xsi:schemaLocation="http://maven.apache.org/POM/4.0.0 http://maven.apache.org/xsd/maven-4.0.0.xsd">
	<modelVersion>4.0.0</modelVersion>
	<prerequisites>
<<<<<<< HEAD
		<maven>3.6.0</maven>
=======
		<maven>3.6.3</maven>
>>>>>>> 8d069d42
	</prerequisites>

	<!--
To build javadoc:
javadoc:javadoc

To see updated versions available: http://mojo.codehaus.org/versions-maven-plugin/
versions:display-dependency-updates

To see third-party licenses: http://mojo.codehaus.org/license-maven-plugin/
license:add-third-party

// Java Code Coverage report:
mvn clean test jacoco:report

pmd:cpd reports on cut and pasted code in your project.

Show the dependency tree:
http://maven.apache.org/plugins/maven-dependency-plugin/examples/resolving-conflicts-using-the-dependency-tree.html
dependency:tree

Release: just type:
mvn clean deploy

If gpg complains, set the gpg.passphrase or update the server/password in ~/.m2/settings.xml
by running mvn -encrypt-master-password to encrypt the Sonatype password (not GPG).

Full release instructions (they can change):
http://central.sonatype.org/pages/apache-maven.html

I think if you can see it here, then it's deployed:
https://oss.sonatype.org/content/groups/staging/org/organicdesign/Paguro/

They say that the Maven search site can take up to 2 hours to update:
http://mvnrepository.com/artifact/org.organicdesign/Paguro
	-->
	<groupId>org.organicdesign</groupId>
<<<<<<< HEAD
	<artifactId>PaguroKf</artifactId>
	<version>3.5.6</version>
=======
	<artifactId>Paguro</artifactId>
	<version>3.2.0</version>
>>>>>>> 8d069d42
	<packaging>jar</packaging>

	<name>Paguro: Kotlin-Friendly</name>
	<description>Immutable Clojure collections with transformations for Java 8+.  Classes renamed to not conflict with Kotlin.</description>
	<url>https://github.com/GlenKPeterson/Paguro</url>

	<licenses>
		<license>
			<name>The Apache License, Version 2.0</name>
			<url>http://www.apache.org/licenses/LICENSE-2.0.txt</url>
			<comments>The license for most of the files in this
				project.</comments>
		</license>
		<license>
			<name>Eclipse Public License - v 1.0</name>
			<url>http://www.eclipse.org/legal/epl-v10.html</url>
			<comments>For the persistent collections in the
				collections/ folder. These files are derivative
				works based on the Clojure source code.</comments>
		</license>
	</licenses>
	<developers>
		<developer>
			<name>Glen K. Peterson</name>
			<email>glen@organicdesign.org</email>
			<organization>PlanBase Inc.</organization>
		</developer>
	</developers>
	<scm>
		<connection>scm:git:https://github.com/GlenKPeterson/Paguro.git</connection>
		<developerConnection>scm:git:https://github.com/GlenKPeterson/Paguro.git</developerConnection>
		<url>https://github.com/GlenKPeterson/Paguro.git</url>
	</scm>
	<build>
		<defaultGoal>compile</defaultGoal>
		<plugins>
<<<<<<< HEAD
<!--			<plugin>-->
<!--				<groupId>org.apache.maven.plugins</groupId>-->
<!--				<artifactId>maven-compiler-plugin</artifactId>-->
<!--				<version>3.8.0</version>-->
<!--				<configuration>-->
<!--					&lt;!&ndash;-->
<!--                    I'm favoring the maven.compiler properties over this for now...-->
<!--					<compilerVersion>1.8</compilerVersion>-->
<!--					<source>1.8</source>-->
<!--					<target>1.8</target>-->
<!--					 &ndash;&gt;-->
<!--					<compilerArgs>-->
<!--						<arg>-profile</arg>-->
<!--						<arg>compact1</arg>-->
<!--						<arg>-Xlint</arg>-->
<!--					</compilerArgs>-->
<!--				</configuration>-->
<!--			</plugin>-->
=======
>>>>>>> 8d069d42
			<plugin>
				<groupId>org.apache.maven.plugins</groupId>
				<artifactId>maven-gpg-plugin</artifactId>
				<version>1.6</version>
				<executions>
					<execution>
						<id>sign-artifacts</id>
						<!--
						Changed this to deploy to make trivis-ci build correctly.
						<phase>verify</phase>
						-->
						<phase>deploy</phase>
						<goals>
							<goal>sign</goal>
						</goals>
					</execution>
				</executions>
			</plugin>
			<plugin>
				<groupId>org.apache.maven.plugins</groupId>
				<artifactId>maven-source-plugin</artifactId>
				<version>3.0.1</version>
				<executions>
					<execution>
						<id>attach-sources</id>
						<goals>
							<goal>jar-no-fork</goal>
						</goals>
					</execution>
				</executions>
			</plugin>
			<plugin>
				<groupId>org.apache.maven.plugins</groupId>
				<artifactId>maven-javadoc-plugin</artifactId>
				<!-- JavaDoc wasn't providing the right links to the Java APIs with the default version of the plugin on my machine. -->
				<version>3.0.1</version>
				<configuration>
<<<<<<< HEAD
					<doclint>none</doclint>
					<!--<additionalparam>-Xdoclint:none</additionalparam>-->
=======
					<additionalOptions>-Xdoclint:none</additionalOptions>
>>>>>>> 8d069d42
				</configuration>
				<executions>
					<execution>
						<id>attach-javadocs</id>
						<goals>
							<goal>jar</goal>
						</goals>
					</execution>
				</executions>
			</plugin>
			<plugin>
				<groupId>org.jacoco</groupId>
				<artifactId>jacoco-maven-plugin</artifactId>
				<version>0.8.3</version>
				<executions>
					<execution>
						<goals>
							<goal>prepare-agent</goal>
						</goals>
					</execution>
					<execution>
						<id>report</id>
						<phase>test</phase>
						<goals>
							<goal>report</goal>
						</goals>
					</execution>
				</executions>
			</plugin>
			<plugin>
				<groupId>org.sonatype.plugins</groupId>
				<artifactId>nexus-staging-maven-plugin</artifactId>
				<version>1.6.8</version>
				<extensions>true</extensions>
				<configuration>
					<serverId>ossrh</serverId>
					<nexusUrl>https://oss.sonatype.org/</nexusUrl>
					<autoReleaseAfterClose>true</autoReleaseAfterClose>
				</configuration>
			</plugin>
		</plugins>
	</build>
	<dependencies>
		<dependency>
			<groupId>junit</groupId>
			<artifactId>junit</artifactId>
			<version>4.13</version>
			<scope>test</scope>
		</dependency>
		<dependency>
			<groupId>org.jetbrains</groupId>
			<artifactId>annotations</artifactId>
			<version>17.0.0</version>
		</dependency>
		<dependency>
			<groupId>org.organicdesign.testUtils</groupId>
			<artifactId>TestUtils</artifactId>
<<<<<<< HEAD
			<version>0.0.19</version>
=======
			<version>0.0.16</version>
>>>>>>> 8d069d42
			<scope>test</scope>
		</dependency>
	</dependencies>
	<distributionManagement>
		<snapshotRepository>
			<id>ossrh</id>
			<url>https://oss.sonatype.org/content/repositories/snapshots</url>
		</snapshotRepository>
		<repository>
			<id>ossrh</id>
			<url>https://oss.sonatype.org/service/local/staging/deploy/maven2/</url>
		</repository>
	</distributionManagement>
	<properties>
		<project.build.sourceEncoding>UTF-8</project.build.sourceEncoding>
		<project.reporting.outputEncoding>UTF-8</project.reporting.outputEncoding>
		<maven.compiler.source>11</maven.compiler.source>
		<maven.compiler.target>11</maven.compiler.target>
<<<<<<< HEAD
=======
		<maven.compiler.arg>-profile</maven.compiler.arg>
		<maven.compiler.arg>compact1</maven.compiler.arg>
		<maven.compiler.arg>-Xlint</maven.compiler.arg>
>>>>>>> 8d069d42
	</properties>
</project><|MERGE_RESOLUTION|>--- conflicted
+++ resolved
@@ -1,13 +1,6 @@
 <project xmlns="http://maven.apache.org/POM/4.0.0" xmlns:xsi="http://www.w3.org/2001/XMLSchema-instance"
 		 xsi:schemaLocation="http://maven.apache.org/POM/4.0.0 http://maven.apache.org/xsd/maven-4.0.0.xsd">
 	<modelVersion>4.0.0</modelVersion>
-	<prerequisites>
-<<<<<<< HEAD
-		<maven>3.6.0</maven>
-=======
-		<maven>3.6.3</maven>
->>>>>>> 8d069d42
-	</prerequisites>
 
 	<!--
 To build javadoc:
@@ -44,13 +37,8 @@
 http://mvnrepository.com/artifact/org.organicdesign/Paguro
 	-->
 	<groupId>org.organicdesign</groupId>
-<<<<<<< HEAD
-	<artifactId>PaguroKf</artifactId>
-	<version>3.5.6</version>
-=======
 	<artifactId>Paguro</artifactId>
-	<version>3.2.0</version>
->>>>>>> 8d069d42
+	<version>3.5.7</version>
 	<packaging>jar</packaging>
 
 	<name>Paguro: Kotlin-Friendly</name>
@@ -87,27 +75,26 @@
 	<build>
 		<defaultGoal>compile</defaultGoal>
 		<plugins>
-<<<<<<< HEAD
-<!--			<plugin>-->
-<!--				<groupId>org.apache.maven.plugins</groupId>-->
-<!--				<artifactId>maven-compiler-plugin</artifactId>-->
-<!--				<version>3.8.0</version>-->
-<!--				<configuration>-->
-<!--					&lt;!&ndash;-->
-<!--                    I'm favoring the maven.compiler properties over this for now...-->
-<!--					<compilerVersion>1.8</compilerVersion>-->
-<!--					<source>1.8</source>-->
-<!--					<target>1.8</target>-->
-<!--					 &ndash;&gt;-->
-<!--					<compilerArgs>-->
-<!--						<arg>-profile</arg>-->
-<!--						<arg>compact1</arg>-->
-<!--						<arg>-Xlint</arg>-->
-<!--					</compilerArgs>-->
-<!--				</configuration>-->
-<!--			</plugin>-->
-=======
->>>>>>> 8d069d42
+			<plugin>
+				<groupId>org.apache.maven.plugins</groupId>
+				<artifactId>maven-enforcer-plugin</artifactId>
+				<version>3.0.0-M3</version>
+				<executions>
+					<execution>
+						<id>enforce-maven</id>
+						<goals>
+							<goal>enforce</goal>
+						</goals>
+						<configuration>
+							<rules>
+								<requireMavenVersion>
+									<version>[3.6.0,)</version>
+								</requireMavenVersion>
+							</rules>
+						</configuration>
+					</execution>
+				</executions>
+			</plugin>
 			<plugin>
 				<groupId>org.apache.maven.plugins</groupId>
 				<artifactId>maven-gpg-plugin</artifactId>
@@ -129,7 +116,7 @@
 			<plugin>
 				<groupId>org.apache.maven.plugins</groupId>
 				<artifactId>maven-source-plugin</artifactId>
-				<version>3.0.1</version>
+				<version>3.2.1</version>
 				<executions>
 					<execution>
 						<id>attach-sources</id>
@@ -143,14 +130,9 @@
 				<groupId>org.apache.maven.plugins</groupId>
 				<artifactId>maven-javadoc-plugin</artifactId>
 				<!-- JavaDoc wasn't providing the right links to the Java APIs with the default version of the plugin on my machine. -->
-				<version>3.0.1</version>
+				<version>3.2.0</version>
 				<configuration>
-<<<<<<< HEAD
-					<doclint>none</doclint>
-					<!--<additionalparam>-Xdoclint:none</additionalparam>-->
-=======
 					<additionalOptions>-Xdoclint:none</additionalOptions>
->>>>>>> 8d069d42
 				</configuration>
 				<executions>
 					<execution>
@@ -164,7 +146,7 @@
 			<plugin>
 				<groupId>org.jacoco</groupId>
 				<artifactId>jacoco-maven-plugin</artifactId>
-				<version>0.8.3</version>
+				<version>0.8.6</version>
 				<executions>
 					<execution>
 						<goals>
@@ -203,16 +185,12 @@
 		<dependency>
 			<groupId>org.jetbrains</groupId>
 			<artifactId>annotations</artifactId>
-			<version>17.0.0</version>
+			<version>20.1.0</version>
 		</dependency>
 		<dependency>
-			<groupId>org.organicdesign.testUtils</groupId>
+			<groupId>org.organicdesign</groupId>
 			<artifactId>TestUtils</artifactId>
-<<<<<<< HEAD
 			<version>0.0.19</version>
-=======
-			<version>0.0.16</version>
->>>>>>> 8d069d42
 			<scope>test</scope>
 		</dependency>
 	</dependencies>
@@ -231,11 +209,8 @@
 		<project.reporting.outputEncoding>UTF-8</project.reporting.outputEncoding>
 		<maven.compiler.source>11</maven.compiler.source>
 		<maven.compiler.target>11</maven.compiler.target>
-<<<<<<< HEAD
-=======
 		<maven.compiler.arg>-profile</maven.compiler.arg>
 		<maven.compiler.arg>compact1</maven.compiler.arg>
 		<maven.compiler.arg>-Xlint</maven.compiler.arg>
->>>>>>> 8d069d42
 	</properties>
 </project>