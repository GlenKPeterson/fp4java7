--- conflicted
+++ resolved
@@ -144,7 +144,7 @@
      few methods in this project that support varargs.
      */
     @SafeVarargs
-    static public <T> MutableList<T> mutableVec(T... items) {
+    public static <T> MutableList<T> mutableVec(T... items) {
         MutableList<T> ret = PersistentVector.emptyMutable();
         if (items == null) { return ret; }
         for (T t : items) {
@@ -232,13 +232,26 @@
         return PersistentVector.ofIter(Arrays.asList(items));
     }
 
-<<<<<<< HEAD
-    /** Wrap a regular Java collection or other iterable outside this project to perform a transformation on it. */
-    public static <T> Transformable<T> xform(Iterable<T> iterable) { return Xform.of(iterable); }
+    /**
+     If you need to wrap a regular Java collection or other iterable outside this project to perform
+     a transformation on it, this method is the most convenient, efficient way to do so.
+     */
+    public static <T> UnmodIterable<T> xform(Iterable<T> iterable) { return Xform.of(iterable); }
+
+    /**
+     If you need to wrap a regular Java array outside this project to perform
+     a transformation on it, this method is the most convenient, efficient way to do so.
+     */
+    @SafeVarargs
+    public static <T> UnmodIterable<T> xformArray(T... items) {
+        return Xform.of(Arrays.asList(items));
+    }
 
     // TODO: Enable this to make Maps, Strings, and StringBuilders work like other collections.
 //    /** Wrap a Java.util.Map to perform a transformation on it. */
-//    public static <K,V> Transformable<Map.Entry<K,V>> xform(Map<K,V> map) { return Xform.of(map.entrySet()); }
+//    public static <K,V> UnmodIterable<Map.Entry<K,V>> xform(Map<K,V> map) {
+//        return Xform.of(map.entrySet());
+//    }
 //
 //    /** Wrap a String to perform a transformation on it. */
 //    public static Transformable<Character> xform(CharSequence seq) {
@@ -259,20 +272,4 @@
 //            }
 //        });
 //    }
-=======
-    /**
-     If you need to wrap a regular Java collection or other iterable outside this project to perform
-     a transformation on it, this method is the most convenient, efficient way to do so.
-     */
-    public static <T> UnmodIterable<T> xform(Iterable<T> iterable) { return Xform.of(iterable); }
-
-    /**
-     If you need to wrap a regular Java array outside this project to perform
-     a transformation on it, this method is the most convenient, efficient way to do so.
-     */
-    @SafeVarargs
-    public static <T> UnmodIterable<T> xformArray(T... items) {
-        return Xform.of(Arrays.asList(items));
-    }
->>>>>>> 6b90238a
 }