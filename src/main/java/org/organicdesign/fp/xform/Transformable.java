// Copyright 2014-02-15 PlanBase Inc. & Glen Peterson
//
// Licensed under the Apache License, Version 2.0 (the "License");
// you may not use this file except in compliance with the License.
// You may obtain a copy of the License at
//
// http://www.apache.org/licenses/LICENSE-2.0
//
// Unless required by applicable law or agreed to in writing, software
// distributed under the License is distributed on an "AS IS" BASIS,
// WITHOUT WARRANTIES OR CONDITIONS OF ANY KIND, either express or implied.
// See the License for the specific language governing permissions and
// limitations under the License.

package org.organicdesign.fp.xform;

import java.util.Comparator;
import java.util.Map.Entry;
import java.util.SortedMap;
import java.util.SortedSet;
import java.util.TreeMap;
import java.util.TreeSet;

<<<<<<< HEAD
import org.organicdesign.fp.collections.*;
import org.organicdesign.fp.collections.MutList;
=======
import org.organicdesign.fp.collections.ImList;
import org.organicdesign.fp.collections.ImMap;
import org.organicdesign.fp.collections.ImSet;
import org.organicdesign.fp.collections.ImSortedMap;
import org.organicdesign.fp.collections.ImSortedSet;
import org.organicdesign.fp.collections.MutableList;
import org.organicdesign.fp.collections.MutableMap;
import org.organicdesign.fp.collections.MutableSet;
import org.organicdesign.fp.collections.PersistentHashMap;
import org.organicdesign.fp.collections.PersistentHashSet;
import org.organicdesign.fp.collections.PersistentTreeMap;
import org.organicdesign.fp.collections.PersistentTreeSet;
import org.organicdesign.fp.collections.PersistentVector;
import org.organicdesign.fp.collections.RrbTree;
import org.organicdesign.fp.collections.RrbTree.ImRrbt;
import org.organicdesign.fp.collections.RrbTree.MutableRrbt;
>>>>>>> eac0d64b
import org.organicdesign.fp.function.Fn1;
import org.organicdesign.fp.function.Fn2;
import org.organicdesign.fp.oneOf.Option;
import org.organicdesign.fp.oneOf.Or;

/**
 Represents transformations to be carried out on a collection.  The to___() methods were formerly
 defined by a separate Realizable interface that extended this one, but that never proved useful
 and it complicated things slightly, so I just combined Realizable into Transformable.

 @param <T> The input type to the current stage of transformation.  Some transforms produce a
            different output type.
 */
public interface Transformable<T> {
    /**
     Return only the items for which the given predicate returns true.
     @return a Transformable of only the filtered items.
     @param predicate a function that returns true for items to keep, false for items to drop
     */
    default boolean any(Fn1<? super T,Boolean> predicate) {
        return filter(predicate).head().isSome();
    }

    /**
     Add items to the end of this Transformable (precat() adds to the beginning)
     @param list the items to add
     @return a new Transformable with the items added.
     */
    Transformable<T> concat(Iterable<? extends T> list);

    /**
     Ignore the first n items and return only those that come after.
     The Xform API is designed to allow dropping items with a single pointer addition if the data
     source is a List, but that feature is not implemented yet.  For best results, drop as early in
     your chain of functions as practical.
     @param numItems the number of items at the beginning of this Transformable to ignore
     @return a Transformable with the specified number of items ignored.
     */
    Transformable<T> drop(long numItems);

    /**
     Ignore leading items until the given predicate returns false.
     @param predicate the predicate (test function)
     @return a Transformable with the matching leading items ignored.
     */
    Transformable<T> dropWhile(Fn1<? super T,Boolean> predicate);

    /**
     Return only the items for which the given predicate returns true.
     @return a Transformable of only the filtered items.
     @param predicate a function that returns true for items to keep, false for items to drop
     */
    Transformable<T> filter(Fn1<? super T,Boolean> predicate);

    /**
     Returns the first item produced by this transform.  If the source is unordered, there is no guarantee about which
     item will make it through the transform first.

     This was going to be called first(), but that conflicts with SortedSet.first() which is used by
     SortedMap.entrySet().  The contract for that is to return the first item or null, so that if it returns null,
     you don't know whether that means the set is empty or that the first item is null.  I guess your comparator
     would have to understand nulls, but it could happen.

     @return an eagerly evaluated result which is a single item.
     */
    default Option<T> head() {
        return foldUntil(Option.none(),
                         (accum, item) -> Option.someOrNullNoneOf(item),
                         Fn2.first())
                .match(g -> Option.none(),
                       b -> b);
    }

    /**
     Transform each item into zero or more new items using the given function.
     One of the two higher-order functions that can produce more output items than input items.
     fold is the other, but flatMap is lazy while fold is eager.
     @return a lazily evaluated collection which is expected to be larger than the input
     collection.  For a collection that's the same size, map() is more efficient.  If the expected
     return is smaller, use filter followed by map if possible, or vice versa if not.
     @param f yields a Transformable of 0 or more results for each input item.
     */
    <U> Transformable<U> flatMap(Fn1<? super T,Iterable<U>> f);

    /**
     Apply the function to each item, accumulating the result in u.  Other transformations can be
     implemented with just this one function, but it is clearer (and allows lazy evaluation) to use
     the most specific transformations that meet your needs.  Still, sometimes you need the
     flexibility fold provides.  This is techincally a fold-left because it processes items
     *in order* unless those items are a linked list.

     Fold is one of the two higher-order functions that can produce more output items than input
     items (when u is a collection). FlatMap is the other, but fold is eager while flatMap is
     lazy. Fold can also produce a single (scalar) value.  In that form, it is often called
     reduce().

     @param accum the accumulator and starting value.  This will be passed to the function on the
     first iteration to be combined with the first member of the underlying data source.  For some
     operations you'll need to pass an identity, e.g. for a sum, pass 0, for a product, pass 1 as
     this parameter.
     @param reducer combines each value in the list with the result so far.  The initial result is u.
     @return an eagerly evaluated result which could be a single value like a sum, or a collection.
     */
    <U> U fold(U accum, Fn2<? super U,? super T,U> reducer);

    /**
     Normally you want to terminate by doing a take(), drop(), or takeWhile() before you get to the
     fold, but if you need to terminate based on the complete result so far, you can  provide your
     own termination condition to this version of fold().

     This function can do anything a loop can do.  One use case is to accumulate a map and
     stop if it finds a duplicate key, before overwriting that element in the map.  It could then
     return the map so far, an error, or whatever you like.

     @param accum the accumulator and starting value.  This will be passed to the function on the
     first iteration to be combined with the first member of the underlying data source.  For some
     operations you'll need to pass an identity, e.g. for a sum, pass 0, for a product, pass 1 as
     this parameter.
     @param terminator return null to continue processing.  Return non-null to terminate
     the foldUntil and return Or.bad of this value.  This function is called at the beginning
     of each "loop", thus it's first called with the original value of accum and the first item
     to process.  Returning non-null immediately will prevent the reducer from ever being called.
     @param reducer combines each value in the list with the result so far.  The initial result is u.
     @return an {@link Or} where the {@link Or#good()} is an eagerly evaluated result and
     {@link Or#bad()} is whatever terminateWhen returned.
     */
    <G,B> Or<G,B> foldUntil(G accum,
                            Fn2<? super G,? super T,B> terminator,
                            Fn2<? super G,? super T,G> reducer);

    /**
     Transform each item into exactly one new item using the given function.
     @param func a function that returns a new value for any value in the input
     @return a Transformable of the same size as the input (may contain duplicates) containing the
     return values of the given function in the same order as the input values.
     */
    <U> Transformable<U> map(Fn1<? super T,? extends U> func);

    /**
     Add items to the beginning of this Transformable ("precat" is a PREpending version of conCAT).
     @param list the items to add
     @return a new Transformable with the items added.
     */
    Transformable<T> precat(Iterable<? extends T> list);

    /**
     Return only the first n items.
     @param numItems the maximum number of items in the returned view.
     @return a Transformable containing no more than the specified number of items.
     */
    Transformable<T> take(long numItems);

    /**
     Return items from the beginning until the given predicate returns false.
     @param predicate the predicate (test function)
     @return a lazy transformable containing the longest un-interrupted run of items, from the
     beginning of the transformable, that satisfy the given predicate.  This could be 0 items to
     the entire transformable.
     */
    Transformable<T> takeWhile(Fn1<? super T,Boolean> predicate);

//    /**
//     Returns an Object[] for backward compatibility
//     */
//    @SuppressWarnings("unchecked")
//    default Object[] toArray() {
//        return toMutList().toArray();
////        return al.toArray((T[]) new Object[al.size()]);
//    }

    /**
     Realize a thread-safe immutable list to access items quickly O(log32 n) by index.
     */
    default ImList<T> toImList() { return toMutList().immutable(); }

    /**
     Realize a thread-safe immutable RRB-Tree to access items quickly O(log32 n) by index.
     */
    default ImRrbt<T> toImRrbt() { return toMutableRrbt().immutable(); }

    /**
     Realize an unordered immutable hash map to very quickly O(1) look up values by key, but don't
     care about ordering.  In the case of a duplicate key, later values from this transform will
     overwrite the earlier ones. The resulting map can contain zero or one null key and any number
     of null values.

     @param f1 Maps each item in this collection to a key/value pair.  If the collection is composed
     of Map.Entries (or Tuple2's), you can pass Fn1.identity() here.  This function must never
     return null (filter out nulls in an earlier step of the transform if necessary).

     @return An immutable map
     */
    default <K,V> ImMap<K,V> toImMap(Fn1<? super T,Entry<K,V>> f1) {
        return toMutMap(f1).immutable();
    }

    /**
     Realize an unordered immutable hash set to remove duplicates or very quickly O(1) tell whether
     the set contains various items, but don't care about ordering.  If the input contains duplicate
     elements, later values overwrite earlier ones.

     @return An immutable set (with duplicates removed)
     */
    default ImSet<T> toImSet() { return toMutSet().immutable(); }

    /**
     Realize an immutable, ordered (tree) map to quickly O(log2 n) look up values by key, but still
     retrieve entries in key order.  The keys are sorted according to the comparator you provide.

     @param comp A comparator (on the keys) that defines the sort order inside the new map.  This
     becomes a permanent part of the map and all sub-maps or appended maps derived from it.  If you
     want to use a null key, make sure the comparator treats nulls correctly in all circumstances!

     @param f1 Maps each item in this collection to a key/value pair.  If the collection is composed
     of Map.Entries, you can pass Fn1.identity() here.  In the case of a duplicate key, later
     values in transform overwrite the earlier ones.  The resulting map can contain zero or one
     null key (if your comparator knows how to sort nulls) and any number of null values.  This
     function must never return null (filter out nulls in an earlier step of the transform if
     necessary).

     @return a new PersistentTreeMap of the specified comparator and the given key/value pairs
     */
    default <K,V> ImSortedMap<K,V> toImSortedMap(Comparator<? super K> comp,
                                                 Fn1<? super T,Entry<K,V>> f1) {
        return fold((ImSortedMap<K, V>) PersistentTreeMap.<K, V>empty(comp),
                    (ts, t) -> ts.assoc(f1.apply(t)));
    }

    /**
     Realize an immutable, sorted (tree) set to quickly O(log2 n) test it contains items, but still
     retrieve entries in order.

     @param comparator Determines the ordering.  If T implements Comparable, you can pass
                       Fn2.defaultComparator() here.
     @return An immutable set (with duplicates removed).  Null elements are not allowed.
     */
    default ImSortedSet<T> toImSortedSet(Comparator<? super T> comparator) {
        return fold(PersistentTreeSet.ofComp(comparator), PersistentTreeSet::put);
    }

    /** Realize a mutable list.  Use toImList unless you need to modify the list in-place. */
    default MutList<T> toMutList() {
        return fold(PersistentVector.emptyMutable(),
                    MutList<T>::append);
    }

    /** Realize a mutable RRB-Tree.  Use toImRrbt unless you need to modify the list in-place. */
    default MutableRrbt<T> toMutableRrbt() {
        return fold(RrbTree.emptyMutable(),
                    MutableRrbt<T>::append);
    }

    /**
     Realize a mutable hash map.  Use toImMap() unless you need to modify the map in-place.

     @param f1 Maps keys to values.  This function must never return null (filter out nulls in an
     earlier step of the transform if necessary).

     @return A map with the keys from the given set, mapped to values using the given function.
     */
    default <K,V> MutMap<K,V> toMutMap(final Fn1<? super T,Entry<K,V>> f1) {
        return fold(PersistentHashMap.emptyMutable(),
                    (MutMap<K,V> ts, T t) -> ts.assoc(f1.apply(t)));
    }

    /**
     Realize a mutable tree map.  Use toImSortedMap() unless you need to modify the map in-place.

     @param comp A comparator (on the keys) that defines the sort order inside the new map.  Null
     keys are probably not allowed.

     @param f1 Maps keys to values.  This should never return null.

     @return A map with the keys from the given set, mapped to values using the given function.
     */
    default <K,V> SortedMap<K,V>
    toMutSortedMap(Comparator<? super K> comp, final Fn1<? super T,Entry<K,V>> f1) {
        return fold(new TreeMap<>(comp), (ts, t) -> {
            Entry<K,V> entry = f1.apply(t);
            ts.put(entry.getKey(), entry.getValue());
            return ts;
        });
    }

    /**
     Realize a mutable hash set. Use toImSet() unless you need to modify the set in-place.

     @return A mutable set (with duplicates removed)
     */
    default MutSet<T> toMutSet() {
        return fold(PersistentHashSet.emptyMutable(),
                    PersistentHashSet.MutHashSet::put);
    }

    /**
     Returns a mutable tree set. Use toImSortedSet unless you need to modify the set in-place.

     @param comparator Determines the ordering.  If T implements Comparable, you can pass
                       Fn2.defaultComparator() here.
     @return A mutable sorted set
     */
    default SortedSet<T> toMutSortedSet(Comparator<? super T> comparator) {
        return fold(new TreeSet<>(comparator), (ts, t) -> {
            ts.add(t);
            return ts;
        });
    }
}<|MERGE_RESOLUTION|>--- conflicted
+++ resolved
@@ -21,18 +21,14 @@
 import java.util.TreeMap;
 import java.util.TreeSet;
 
-<<<<<<< HEAD
-import org.organicdesign.fp.collections.*;
-import org.organicdesign.fp.collections.MutList;
-=======
 import org.organicdesign.fp.collections.ImList;
 import org.organicdesign.fp.collections.ImMap;
 import org.organicdesign.fp.collections.ImSet;
 import org.organicdesign.fp.collections.ImSortedMap;
 import org.organicdesign.fp.collections.ImSortedSet;
-import org.organicdesign.fp.collections.MutableList;
-import org.organicdesign.fp.collections.MutableMap;
-import org.organicdesign.fp.collections.MutableSet;
+import org.organicdesign.fp.collections.MutList;
+import org.organicdesign.fp.collections.MutMap;
+import org.organicdesign.fp.collections.MutSet;
 import org.organicdesign.fp.collections.PersistentHashMap;
 import org.organicdesign.fp.collections.PersistentHashSet;
 import org.organicdesign.fp.collections.PersistentTreeMap;
@@ -40,8 +36,7 @@
 import org.organicdesign.fp.collections.PersistentVector;
 import org.organicdesign.fp.collections.RrbTree;
 import org.organicdesign.fp.collections.RrbTree.ImRrbt;
-import org.organicdesign.fp.collections.RrbTree.MutableRrbt;
->>>>>>> eac0d64b
+import org.organicdesign.fp.collections.RrbTree.MutRrbt;
 import org.organicdesign.fp.function.Fn1;
 import org.organicdesign.fp.function.Fn2;
 import org.organicdesign.fp.oneOf.Option;
@@ -220,7 +215,7 @@
     /**
      Realize a thread-safe immutable RRB-Tree to access items quickly O(log32 n) by index.
      */
-    default ImRrbt<T> toImRrbt() { return toMutableRrbt().immutable(); }
+    default ImRrbt<T> toImRrbt() { return toMutRrbt().immutable(); }
 
     /**
      Realize an unordered immutable hash map to very quickly O(1) look up values by key, but don't
@@ -289,9 +284,9 @@
     }
 
     /** Realize a mutable RRB-Tree.  Use toImRrbt unless you need to modify the list in-place. */
-    default MutableRrbt<T> toMutableRrbt() {
+    default MutRrbt<T> toMutRrbt() {
         return fold(RrbTree.emptyMutable(),
-                    MutableRrbt<T>::append);
+                    MutRrbt<T>::append);
     }
 
     /**
