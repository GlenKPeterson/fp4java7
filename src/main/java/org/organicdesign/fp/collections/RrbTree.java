// Copyright 2016-05-28 PlanBase Inc. & Glen Peterson
//
// Licensed under the Apache License, Version 2.0 (the "License");
// you may not use this file except in compliance with the License.
// You may obtain a copy of the License at
//
// http://www.apache.org/licenses/LICENSE-2.0
//
// Unless required by applicable law or agreed to in writing, software
// distributed under the License is distributed on an "AS IS" BASIS,
// WITHOUT WARRANTIES OR CONDITIONS OF ANY KIND, either express or implied.
// See the License for the specific language governing permissions and
// limitations under the License.
package org.organicdesign.fp.collections;

import java.io.IOException;
import java.io.InvalidObjectException;
import java.io.ObjectInputStream;
import java.io.ObjectOutputStream;
import java.io.Serializable;
import java.util.Arrays;
import java.util.List;

import org.organicdesign.fp.indent.Indented;
import org.organicdesign.fp.tuple.Tuple2;
import org.organicdesign.fp.tuple.Tuple4;

import static org.organicdesign.fp.collections.Cowry.*;
import static org.organicdesign.fp.indent.IndentUtils.arrayString;
import static org.organicdesign.fp.indent.IndentUtils.indentSpace;

/**
 <p>An RRB Tree is an immutable List (like Clojure's PersistentVector) that also supports random inserts, deletes,
 and can be split and joined back together in logarithmic time.
 This is based on the paper, "RRB-Trees: Efficient Immutable Vectors" by Phil Bagwell and
 Tiark Rompf, with the following differences:</p>

 <ul>
 <li>The Relaxed nodes can be sized between n/3 and 2n/3 (Bagwell/Rompf specify n and n-1)</li>
 <li>The Join operation sticks the shorter tree unaltered into the larger tree (except for very
 small trees which just get concatenated).</li>
 </ul>

 <p>Details were filled in from the Cormen, Leiserson, Rivest & Stein Algorithms book entry
 on B-Trees.  Also with an awareness of the Clojure PersistentVector by Rich Hickey.  All errors
 are by Glen Peterson.</p>

 <h4>History (what little I know):</h4>
 1972: B-Tree: Rudolf Bayer and Ed McCreight<br>
 1998: Purely Functional Data Structures: Chris Okasaki<br>
 2007: Clojure's Persistent Vector (and HashMap) implementations: Rich Hickey<br>
 2012: RRB-Tree: Phil Bagwell and Tiark Rompf<br>

 <p>Compared to other collections (timings summary from 2017-06-11):</p>

 <ul>
 <li>append() - {@link ImRrbt} varies between 90% and 100% of the speed of {@link PersistentVector} (biggest difference above 100K).
 {@link MutRrbt} varies between 45% and 80% of the speed of
 {@link PersistentVector.MutVector} (biggest difference from 100 to 1M).</li>
 <li>get() - varies between 50% and 150% of the speed of PersistentVector (PV wins above 1K) if you build RRB using append().
 If you build rrb using random inserts (worst case), it goes from 90% at 10 items down to 15% of the speed of the PV at 1M items.</li>
 <li>iterate() - is about the same speed as PersistentVector</li>
 <li>insert(0, item) - beats ArrayList above 1K items (worse than ArrayList below 100 items).</li>
 <li>insert(random, item) - beats ArrayList above 10K items (worse than ArrayList until then).</li>
 <li>O(log n) split(), join(), and remove() (not timed yet).</li>
 </ul>

 <p>Latest detailed timing results are
 <a target="_blank" href="https://docs.google.com/spreadsheets/d/1D0bjfsHpmK7aJzyE2WwArlioI6w69YhZ2f-x0yM6_Z0/edit?usp=sharing">here</a>.</p>
 */
@SuppressWarnings("WeakerAccess")
public abstract class RrbTree<E> implements BaseList<E>, Indented {

    // Focus is like the tail in Rich Hickey's Persistent Vector, but named after the structure
    // in Scala's implementation.  Tail and focus are both designed to allow repeated appends or
    // inserts to the same area of a vector to be done in constant time.  Tail only handles appends
    // but this can handle repeated inserts to any area of a vector.

    /** Mutable version of an {@link RrbTree}.  Timing information is available there. */
    public static class MutRrbt<E> extends RrbTree<E> implements MutList<E> {
        private E[] focus;
        private int focusStartIndex;
        private int focusLength;
        private Node<E> root;
        private int size;

        MutRrbt(E[] f, int fi, int fl, Node<E> r, int s) {
            focus = f; focusStartIndex = fi; focusLength = fl; root = r; size = s;
        }

        /** {@inheritDoc} */
        @SuppressWarnings("unchecked")
        @Override public MutRrbt<E> append(E val) {
            // If our focus isn't set up for appends or if it's full, insert it into the data structure
            // where it belongs.  Then make a new focus
            if ( (focusLength >= STRICT_NODE_LENGTH) ||
                 ((focusLength > 0) &&
                  (focusStartIndex < (size - focusLength))) ) {
                root = root.pushFocus(focusStartIndex, arrayCopy(focus, focusLength, null));
                focus = (E[]) new Object[STRICT_NODE_LENGTH];
                focus[0] = val;
                focusStartIndex = size;
                focusLength = 1;
                size++;
                return this;
            }

            // TODO: 3. Make the root the first argument to RrbTree, MutRrbt and ImRrbt.

            if (focus.length <= focusLength) {
                focus = arrayCopy(focus, STRICT_NODE_LENGTH, null);
            }
            focus[focusLength] = val;
            focusLength++;
            size++;
            return this;
        }

        /** {@inheritDoc} */
        @Override public MutRrbt<E> concat(Iterable<? extends E> es) {
            return (MutRrbt<E>) MutList.super.concat(es);
        }

        void debugValidate() {
            if (focusLength > STRICT_NODE_LENGTH) {
                throw new IllegalStateException("focus len:" + focusLength +
                                                " gt STRICT_NODE_LENGTH:" + STRICT_NODE_LENGTH +
                                                "\n" + this.indentedStr(0));
            }
            int sz = root.debugValidate();
            if (sz != size - focusLength) {
                throw new IllegalStateException("Size incorrect.  Root size: " + root.size() +
                                                " RrbSize: " + size +
                                                " focusLen: " + focusLength + "\n" +
                                                this.indentedStr(0));
            }
            if ( (focusStartIndex < 0) || (focusStartIndex > size) ) {
                throw new IllegalStateException("focusStartIndex out of bounds!\n" +
                                                this.indentedStr(0));
            }
            if (!root.equals(eliminateUnnecessaryAncestors(root))) {
                throw new IllegalStateException("Unnecessary ancestors!\n" +
                                                this.indentedStr(0));
            }
        }

        /** {@inheritDoc} */
        @Override public E get(int i) {
            if ( (i < 0) || (i > size) ) {
                throw new IndexOutOfBoundsException("Index: " + i + " size: " + size);
            }

            // This is a debugging assertion - can't be covered by a test.
//        if ( (focusStartIndex < 0) || (focusStartIndex > size) ) {
//            throw new IllegalStateException("focusStartIndex: " + focusStartIndex +
//                                            " size: " + size);
//        }

            if (i >= focusStartIndex) {
                int focusOffset = i - focusStartIndex;
                if (focusOffset < focusLength) {
                    return focus[focusOffset];
                }
                i -= focusLength;
            }
            return root.get(i);
        }

        /** {@inheritDoc} */
        @Override public ImRrbt<E> immutable() {
            return new ImRrbt<>(arrayCopy(focus, focusLength, null),
                                focusStartIndex,
                                root, size);
        }

        /** {@inheritDoc} */
        @Override public String indentedStr(int indent) {
            return "RrbTree(size=" + size +
                   " fsi=" + focusStartIndex +
                   " focus=" + arrayString(focus) + "\n" +
                   indentSpace(indent + 8) + "root=" +
                   (root == null ? "null" : root.indentedStr(indent + 13)) +
                   ")";
        }

        /** {@inheritDoc} */
        @Override public MutRrbt<E> insert(int idx, E element)  {
            // If the focus is full, push it into the tree and make a new one with the new element.
            if (focusLength >= STRICT_NODE_LENGTH) {
                root = root.pushFocus(focusStartIndex,
                                                  arrayCopy(focus, focusLength, null));
                focus = singleElementArray(element);
                focusStartIndex = idx;
                focusLength = 1;
                size++;
                return this;
            }

            // If we have no focus, add a new one at the ideal spot.
            // TODO: Make sure Immutable does this too.
            if (focusLength == 0) {
                focus = singleElementArray(element);
                focusStartIndex = idx;
                focusLength = 1;
                size++;
                return this;
            }

             // If the index is within the focus, add the item there.
            int diff = idx - focusStartIndex;

            if ( (diff >= 0) && (diff <= focusLength) ) {
                // Here focus length cannot be zero!
                // We want to double the length each time up to STRICT_NODE_LENGTH
                // because there is no guarantee that the next insert will be in the same
                // place, so this hedges our bets.
                if (focus.length <= focusLength) {
                    int newLen = (focusLength >= HALF_STRICT_NODE_LENGTH)
                                 ? STRICT_NODE_LENGTH
                                 : focusLength << 1; // double size.
                    focus = arrayCopy(focus, newLen, null);
                }
                // Shift existing items past insertion index to the right
                int numItemsToShift = focusLength - diff;
                //                   src, srcPos, dest, destPos,  length
                if (numItemsToShift > 0) {
                    System.arraycopy(focus, diff, focus, diff + 1, numItemsToShift);
                }
                // Put new item into the focus.
                focus[diff] = element;
                focusLength++;
                size++;
                return this;
            }

            // Here we are left with an insert somewhere else than the current focus.
            // Here the mutable version has a focus that's longer than the number of items used,
            // So we need to shorten it before pushing it into the tree.
            if (focusLength > 0) {
                root = root.pushFocus(focusStartIndex, arrayCopy(focus, focusLength, null));
            }
            focus = singleElementArray(element);
            focusStartIndex = idx;
            focusLength = 1;
            size++;
            return this;
        }

        /** {@inheritDoc} */
        @Override public UnmodSortedIterator<E> iterator() {
            return new Iter(pushFocus());
        }

        /** {@inheritDoc} */
        @Override Node<E> pushFocus() {
            return (focusLength == 0)
                   ? root
                   : root.pushFocus(focusStartIndex,
                                    arrayCopy(focus, focusLength, null));
        }

        /** {@inheritDoc} */
        @Override public String toString() {
            return UnmodIterable.toString("MutRrbt", this);
        }

        /**
         Joins the given tree to the right side of this tree (or this to the left side of that one) in
         something like O(log n) time.
         */
        @SuppressWarnings("unchecked")
        public RrbTree<E> join(RrbTree<E> that) {

            // We don't want to wonder below if we're inserting leaves or branch-nodes.
            // Also, it leaves the tree cleaner to just smash leaves onto the bigger tree.
            // Ultimately, we might want to see if we can grab the tail and stick it where it belongs
            // but for now, this should be alright.
            if (that.size() < MAX_NODE_LENGTH) {
                return concat(that);
            }
            if (this.size < MAX_NODE_LENGTH) {
                for (int i = 0; i < size; i++) {
                    that = that.insert(i, this.get(i));
                }
                return that;
            }

            // OK, here we've eliminated the case of merging a leaf into a tree.  We only have to
            // deal with tree-into-tree merges below.
            //
            // Note that if the right-hand tree is bigger, we'll effectively add this tree to the
            // left-hand side of that one.  It's logically the same as adding that tree to the right
            // of this, but the mechanism by which it happens is a little different.
            Node<E> leftRoot = pushFocus();
            Node<E> rightRoot = that.pushFocus();

//        if (leftRoot != eliminateUnnecessaryAncestors(leftRoot)) {
//            throw new IllegalStateException("Left had unnecessary ancestors!");
//        }

//        if (rightRoot != eliminateUnnecessaryAncestors(rightRoot)) {
//            throw new IllegalStateException("Right had unnecessary ancestors!");
//        }

            // Whether to add the right tree to the left one (true) or vice-versa (false).
            // True also means left is taller, false: right is taller.
            boolean leftIntoRight = leftRoot.height() < rightRoot.height();
            Node<E> taller = leftIntoRight ? rightRoot : leftRoot;
            Node<E> shorter = leftIntoRight ? leftRoot : rightRoot;

            // Most compact: Descend the taller tree to shorter.height and find room for all
            //     shorter children as children of that node.
            //
            // Next: add the shorter node, unchanged, as a child to the taller tree at
            //       shorter.height + 1
            //
            // If that level of the taller tree is full, add an ancestor to the shorter node and try to
            // fit at the next level up in the taller tree.
            //
            // If this brings us to the top of the taller tree (both trees are the same height), add a
            // new parent node with leftRoot and rightRoot as children

            // Walk down the taller tree to one below the shorter, remembering ancestors.
            Node<E> n = taller;

            // This is the maximum we can descend into the taller tree (before running out of tree)
//        int maxDescent = taller.height() - 1;

            // Actual amount we're going to descend.
            int descentDepth = taller.height() - shorter.height();
//        if ( (descentDepth < 0) || (descentDepth >= taller.height()) ) {
//            throw new IllegalStateException("Illegal descent depth: " + descentDepth);
//        }
            Node<E>[] ancestors =  genericNodeArray(descentDepth);
            int i = 0;
            for (; i < ancestors.length; i++) {
                // Add an ancestor to array
                ancestors[i] = n;
//            if (n instanceof Leaf) {
//                throw new IllegalStateException("Somehow found a leaf node");
//            }
                n = n.endChild(leftIntoRight);
            }
            // i is incremented before leaving the loop, so decrement it here to make it point
            // to ancestors.length - 1;
            i--;

//        if (n.height() != shorter.height()) {
//            throw new IllegalStateException("Didn't get to proper height");
//        }

            // Most compact: Descend the taller tree to shorter.height and find room for all
            //     shorter children as children of that node.
            if (n.thisNodeHasRelaxedCapacity(shorter.numChildren())) {
                // Adding kids of shorter to proper level of taller...
                Node<E>[] kids;
                if (shorter instanceof Strict) {
                    kids = ((Strict) shorter).nodes;
                } else if (shorter instanceof Relaxed) {
                    kids = ((Relaxed) shorter).nodes;
                } else {
                    throw new IllegalStateException("Expected a strict or relaxed, but found " +
                                                    shorter.getClass());
                }
                n = n.addEndChildren(leftIntoRight, kids);
            }

            if (i >= 0) {
                // Go back up one after lowest check.
                n = ancestors[i];
                i--;
//            if (n.height() != shorter.height() + 1) {
//                throw new IllegalStateException("Didn't go back up enough");
//            }
            }

            // TODO: Is this used?
            // While nodes in the taller are full, add a parent to the shorter and try the next level
            // up.
            while (!n.thisNodeHasRelaxedCapacity(1) &&
                   (i >= 0) ) {

                // no room for short at this level (n has too many kids)
                n = ancestors[i];
                i--;

                shorter = addAncestor(shorter);
//            shorter.debugValidate();

                // Sometimes we care about which is shorter and sometimes about left and right.
                // Since we fixed the shorter tree, we have to update the left/right
                // pointer to point to the new shorter.
                if (leftIntoRight) {
                    leftRoot = shorter;
                } else {
                    rightRoot = shorter;
                }
            }

            // Here we either have 2 trees of equal height, or
            // we have room in n for the shorter as a child.

            if (shorter.height() == (n.height() - 1)) {
//            if (!n.thisNodeHasRelaxedCapacity(1)) {
//                throw new IllegalStateException("somehow got here without relaxed capacity...");
//            }
                // Shorter one level below n and there's room
                // Trees are not equal height and there's room somewhere.
                n = n.addEndChild(leftIntoRight, shorter);
//            n.debugValidate();
            } else if (i < 0) {
                // 2 trees of equal height so we make a new parent
//            if (shorter.height() != n.height()) {
//                throw new IllegalStateException("Expected trees of equal height");
//            }

                @SuppressWarnings("unchecked")
                Node<E>[] newRootArray = new Node[] {leftRoot, rightRoot};
                int leftSize = leftRoot.size();
                Node<E> newRoot =
                        new Relaxed<>(new int[] {leftSize, leftSize + rightRoot.size()}, newRootArray);
//            newRoot.debugValidate();
                return new MutRrbt<>(emptyArray(), 0, 0, newRoot, newRoot.size());
            } else {
                throw new IllegalStateException("How did we get here?");
            }

            // We've merged the nodes.  Now see if we need to create new parents
            // to hold the changed sub-nodes...
            while (i >= 0) {
                Node<E> anc = ancestors[i];
                // By definition, I think that if we need a new root node, then we aren't dealing with

                // leaf nodes, but I could be wrong.
                // I also think we should get rid of relaxed nodes and everything will be much
                // easier.
                Relaxed<E> rel = (anc instanceof Strict) ? ((Strict) anc).relax()
                                                         : (Relaxed<E>) anc;

                int repIdx = leftIntoRight ? 0 : rel.numChildren() - 1;
                n = Relaxed.replaceInRelaxedAt(rel.cumulativeSizes, rel.nodes, n, repIdx,
                                               n.size() - rel.nodes[repIdx].size());
                i--;
            }

//        n.debugValidate();
            return new MutRrbt<>(emptyArray(), 0, 0, n, n.size());
        }

        /** {@inheritDoc} */
        @Override public MutRrbt<E> replace(int index, E item) {
            if ( (index < 0) || (index > size) ) {
                throw new IndexOutOfBoundsException("Index: " + index + " size: " + size);
            }
            if (index >= focusStartIndex) {
                int focusOffset = index - focusStartIndex;
                if (focusOffset < focusLength) {
                    focus[focusOffset] = item;
                    return this;
                }
                index -= focusLength;
            }
            // About to do replace with maybe-adjusted index
            root = root.replace(index, item);
            return this;
        }

        /** {@inheritDoc} */
        public MutRrbt<E> without(int index) { return (MutRrbt<E>) super.without(index); }

        @Override public int size() { return size; }

        /**
         Divides this RRB-Tree such that every index less-than the given index ends up in the
         left-hand tree and the indexed item and all subsequent ones end up in the right-hand tree.

         @param splitIndex the split point (excluded from the left-tree, included in the right one)
         @return two new sub-trees as determined by the split point.  If the point is 0 or
         this.size() one tree will be empty (but never null).
         */
<<<<<<< HEAD
        public Tuple2<MutRrbt<E>,MutRrbt<E>> split(int splitIndex) {
            if ( (splitIndex < 1) || (splitIndex > size) ) {
                throw new IndexOutOfBoundsException(
                        "Constraint violation failed: 1 <= splitIndex <= size");
=======
        public Tuple2<MutableRrbt<E>,MutableRrbt<E>> split(int splitIndex) {
            if (splitIndex < 1) {
                if (splitIndex == 0) {
                    return Tuple2.of(emptyMutable(), this);
                } else {
                    throw new IndexOutOfBoundsException(
                            "Constraint violation failed: 1 <= splitIndex <= size");
                }
            } else if (splitIndex >= size) {
                if (splitIndex == size) {
                    return Tuple2.of(this, emptyMutable());
                } else {
                    throw new IndexOutOfBoundsException(
                            "Constraint violation failed: 1 <= splitIndex <= size");
                }
>>>>>>> eac0d64b
            }
            // Push the focus before splitting.
            Node<E> newRoot = pushFocus();

            // If a leaf-node is split, the fragments become the new focus for each side of the split.
            // Otherwise, the focus can be left empty, or the last node of each side can be made into
            // the focus.

            SplitNode<E> split = newRoot.splitAt(splitIndex);

//        split.left().debugValidate();
//        split.right().debugValidate();

            E[] lFocus = split.leftFocus();
            Node<E> left = eliminateUnnecessaryAncestors(split.left());

            E[] rFocus = split.rightFocus();
            Node<E> right = eliminateUnnecessaryAncestors(split.right());

            // These branches are identical, just different classes.
            return Tuple2.of(new MutRrbt<>(lFocus, left.size(), lFocus.length,
                                           left, left.size() + lFocus.length),
                             new MutRrbt<>(rFocus, 0, rFocus.length,
                                           right, right.size() + rFocus.length));
        }
    }

    /** Immutable version of an {@link RrbTree}.  Timing information is available there. */
    public static class ImRrbt<E> extends RrbTree<E> implements ImList<E>, Serializable {
        private final E[] focus;
        private final int focusStartIndex;
        private transient final Node<E> root;
        private final int size;

        ImRrbt(E[] f, int fi, Node<E> r, int s) {
            focus = f; focusStartIndex = fi; root = r; size = s;
        }

        // ===================================== Serialization =====================================
        // This class has a custom serialized form designed to be as small as possible.  It does not
        // have the same internal structure as an instance of this class.

        // For serializable.  Make sure to change whenever internal data format changes.
        private static final long serialVersionUID = 20170625165600L;

        // Check out Josh Bloch Item 78, p. 312 for an explanation of what's going on here.
        private static class SerializationProxy<E> implements Serializable {
            // For serializable.  Make sure to change whenever internal data format changes.
            private static final long serialVersionUID = 20160904155600L;

            private final int size;
            private transient RrbTree<E> rrbTree;
            SerializationProxy(RrbTree<E> v) {
                size = v.size();
                rrbTree = v;
            }

            // Taken from Josh Bloch Item 75, p. 298
            private void writeObject(ObjectOutputStream s) throws IOException {
                s.defaultWriteObject();
                // Write out all elements in the proper order
                for (E entry : rrbTree) {
                    s.writeObject(entry);
                }
            }

            @SuppressWarnings("unchecked")
            private void readObject(ObjectInputStream s) throws IOException, ClassNotFoundException {
                s.defaultReadObject();
                MutRrbt<E> temp = emptyMutable();
                for (int i = 0; i < size; i++) {
                    temp.append((E) s.readObject());
                }
                rrbTree = temp.immutable();
            }

            private Object readResolve() { return rrbTree; }
        }

        private Object writeReplace() { return new SerializationProxy<>(this); }

        private void readObject(java.io.ObjectInputStream in) throws IOException,
                                                                     ClassNotFoundException {
            throw new InvalidObjectException("Proxy required");
        }

        // =================================== Instance Methods ===================================

        /** {@inheritDoc} */
        @Override public ImRrbt<E> append(E val) {
            // If our focus isn't set up for appends or if it's full, insert it into the data
            // structure where it belongs.  Then make a new focus
            if ( (focus.length >= STRICT_NODE_LENGTH) ||
                 ((focus.length > 0) &&
                  (focusStartIndex < (size - focus.length))) ) {
                Node<E> newRoot = root.pushFocus(focusStartIndex, focus);
                return new ImRrbt<>(singleElementArray(val), size, newRoot,
                                    size + 1);
            }
            return new ImRrbt<>(insertIntoArrayAt(val, focus, focus.length, null),
                                focusStartIndex, root,
                                size + 1);
        }

        /** {@inheritDoc} */
        @Override public ImRrbt<E> concat(Iterable<? extends E> es) {
            return this.mutable().concat(es).immutable();
        }

        void debugValidate() {
            if (focus.length > STRICT_NODE_LENGTH) {
                throw new IllegalStateException("focus len:" + focus.length +
                                                " gt STRICT_NODE_LENGTH:" + STRICT_NODE_LENGTH +
                                                "\n" + this.indentedStr(0));
            }
            int sz = root.debugValidate();
            if (sz != size - focus.length) {
                throw new IllegalStateException("Size incorrect.  Root size: " + root.size() +
                                                " RrbSize: " + size +
                                                " focusLen: " + focus.length + "\n" +
                                                this.indentedStr(0));
            }
            if ( (focusStartIndex < 0) || (focusStartIndex > size) ) {
                throw new IllegalStateException("focusStartIndex out of bounds!\n" +
                                                this.indentedStr(0));
            }
            if (!root.equals(eliminateUnnecessaryAncestors(root))) {
                throw new IllegalStateException("Unnecessary ancestors!\n" +
                                                this.indentedStr(0));
            }
        }

        /** {@inheritDoc} */
        @Override public E get(int i) {
            if ( (i < 0) || (i > size) ) {
                throw new IndexOutOfBoundsException("Index: " + i + " size: " + size);
            }

            // This is a debugging assertion - can't be covered by a test.
//        if ( (focusStartIndex < 0) || (focusStartIndex > size) ) {
//            throw new IllegalStateException("focusStartIndex: " + focusStartIndex +
//                                            " size: " + size);
//        }

            if (i >= focusStartIndex) {
                int focusOffset = i - focusStartIndex;
                if (focusOffset < focus.length) {
                    return focus[focusOffset];
                }
                i -= focus.length;
            }
            return root.get(i);
        }

        /** {@inheritDoc} */
        @Override public ImRrbt<E> insert(int idx, E element) {
            // If the focus is full, push it into the tree and make a new one with the new element.
            if (focus.length >= STRICT_NODE_LENGTH) {
                Node<E> newRoot = root.pushFocus(focusStartIndex, focus);
                E[] newFocus = singleElementArray(element);
                return new ImRrbt<>(newFocus, idx, newRoot, size + 1);
            }

            // If the index is within the focus, add the item there.
            int diff = idx - focusStartIndex;

            if ( (diff >= 0) && (diff <= focus.length) ) {
                // new focus
                E[] newFocus = insertIntoArrayAt(element, focus, diff, null);
                return new ImRrbt<>(newFocus, focusStartIndex, root, size + 1) ;
            }

            // Here we are left with an insert somewhere else than the current focus.
            Node<E> newRoot = focus.length > 0 ? root.pushFocus(focusStartIndex,
                                                                           focus)
                                                    : root;
            E[] newFocus = singleElementArray(element);
            return new ImRrbt<>(newFocus, idx, newRoot, size + 1);
        }

        /** {@inheritDoc} */
        @Override public MutRrbt<E> mutable() {
            // TODO: Should we defensively copy the root as well?
            return new MutRrbt<>(arrayCopy(focus, focus.length, null),
                                 focusStartIndex, focus.length,
                                 root, size);
        }

        /** {@inheritDoc} */
        @Override public UnmodSortedIterator<E> iterator() {
            return new Iter(pushFocus());
        }

        /** {@inheritDoc} */
        @Override Node<E> pushFocus() {
            return (focus.length == 0)
                   ? root
                   : root.pushFocus(focusStartIndex, focus);
        }

        /**
         Joins the given tree to the right side of this tree (or this to the left side of that one)
         in something like O(log n) time.
         */
        @SuppressWarnings("unchecked")
        public RrbTree<E> join(RrbTree<E> that) {

            // We don't want to wonder below if we're inserting leaves or branch-nodes.
            // Also, it leaves the tree cleaner to just smash leaves onto the bigger tree.
            // Ultimately, we might want to see if we can grab the tail and stick it where it
            // belongs but for now, this should be alright.
            if (that.size() < MAX_NODE_LENGTH) {
                return concat(that);
            }
            if (this.size < MAX_NODE_LENGTH) {
                for (int i = 0; i < size; i++) {
                    that = that.insert(i, this.get(i));
                }
                return that;
            }

            // OK, here we've eliminated the case of merging a leaf into a tree.  We only have to
            // deal with tree-into-tree merges below.
            //
            // Note that if the right-hand tree is bigger, we'll effectively add this tree to the
            // left-hand side of that one.  It's logically the same as adding that tree to the right
            // of this, but the mechanism by which it happens is a little different.
            Node<E> leftRoot = pushFocus();
            Node<E> rightRoot = that.pushFocus();

//        if (leftRoot != eliminateUnnecessaryAncestors(leftRoot)) {
//            throw new IllegalStateException("Left had unnecessary ancestors!");
//        }

//        if (rightRoot != eliminateUnnecessaryAncestors(rightRoot)) {
//            throw new IllegalStateException("Right had unnecessary ancestors!");
//        }

            // Whether to add the right tree to the left one (true) or vice-versa (false).
            // True also means left is taller, false: right is taller.
            boolean leftIntoRight = leftRoot.height() < rightRoot.height();
            Node<E> taller = leftIntoRight ? rightRoot : leftRoot;
            Node<E> shorter = leftIntoRight ? leftRoot : rightRoot;

            // Most compact: Descend the taller tree to shorter.height and find room for all
            //     shorter children as children of that node.
            //
            // Next: add the shorter node, unchanged, as a child to the taller tree at
            //       shorter.height + 1
            //
            // If that level of the taller tree is full, add an ancestor to the shorter node and try to
            // fit at the next level up in the taller tree.
            //
            // If this brings us to the top of the taller tree (both trees are the same height), add a
            // new parent node with leftRoot and rightRoot as children

            // Walk down the taller tree to one below the shorter, remembering ancestors.
            Node<E> n = taller;

            // This is the maximum we can descend into the taller tree (before running out of tree)
//        int maxDescent = taller.height() - 1;

            // Actual amount we're going to descend.
            int descentDepth = taller.height() - shorter.height();
//        if ( (descentDepth < 0) || (descentDepth >= taller.height()) ) {
//            throw new IllegalStateException("Illegal descent depth: " + descentDepth);
//        }
            Node<E>[] ancestors =  genericNodeArray(descentDepth);
            int i = 0;
            for (; i < ancestors.length; i++) {
                // Add an ancestor to array
                ancestors[i] = n;
//            if (n instanceof Leaf) {
//                throw new IllegalStateException("Somehow found a leaf node");
//            }
                n = n.endChild(leftIntoRight);
            }
            // i is incremented before leaving the loop, so decrement it here to make it point
            // to ancestors.length - 1;
            i--;

//        if (n.height() != shorter.height()) {
//            throw new IllegalStateException("Didn't get to proper height");
//        }

            // Most compact: Descend the taller tree to shorter.height and find room for all
            //     shorter children as children of that node.
            if (n.thisNodeHasRelaxedCapacity(shorter.numChildren())) {
                // Adding kids of shorter to proper level of taller...
                Node<E>[] kids;
                if (shorter instanceof Strict) {
                    kids = ((Strict) shorter).nodes;
                } else if (shorter instanceof Relaxed) {
                    kids = ((Relaxed) shorter).nodes;
                } else {
                    throw new IllegalStateException("Expected a strict or relaxed, but found " +
                                                    shorter.getClass());
                }
                n = n.addEndChildren(leftIntoRight, kids);
            }

            if (i >= 0) {
                // Go back up one after lowest check.
                n = ancestors[i];
                i--;
//            if (n.height() != shorter.height() + 1) {
//                throw new IllegalStateException("Didn't go back up enough");
//            }
            }

            // TODO: Is this used?
            // While nodes in the taller are full, add a parent to the shorter and try the next level
            // up.
            while (!n.thisNodeHasRelaxedCapacity(1) &&
                   (i >= 0) ) {

                // no room for short at this level (n has too many kids)
                n = ancestors[i];
                i--;

                shorter = addAncestor(shorter);
//            shorter.debugValidate();

                // Sometimes we care about which is shorter and sometimes about left and right.
                // Since we fixed the shorter tree, we have to update the left/right
                // pointer to point to the new shorter.
                if (leftIntoRight) {
                    leftRoot = shorter;
                } else {
                    rightRoot = shorter;
                }
            }

            // Here we either have 2 trees of equal height, or
            // we have room in n for the shorter as a child.

            if (shorter.height() == (n.height() - 1)) {
//            if (!n.thisNodeHasRelaxedCapacity(1)) {
//                throw new IllegalStateException("somehow got here without relaxed capacity...");
//            }
                // Shorter one level below n and there's room
                // Trees are not equal height and there's room somewhere.
                n = n.addEndChild(leftIntoRight, shorter);
//            n.debugValidate();
            } else if (i < 0) {
                // 2 trees of equal height so we make a new parent
//            if (shorter.height() != n.height()) {
//                throw new IllegalStateException("Expected trees of equal height");
//            }

                @SuppressWarnings("unchecked")
                Node<E>[] newRootArray = new Node[] {leftRoot, rightRoot};
                int leftSize = leftRoot.size();
                Node<E> newRoot =
                        new Relaxed<>(new int[] {leftSize, leftSize + rightRoot.size()}, newRootArray);
//            newRoot.debugValidate();
                return new ImRrbt<>(emptyArray(), 0, newRoot, newRoot.size());
            } else {
                throw new IllegalStateException("How did we get here?");
            }

            // We've merged the nodes.  Now see if we need to create new parents
            // to hold the changed sub-nodes...
            while (i >= 0) {
                Node<E> anc = ancestors[i];
                // By definition, I think that if we need a new root node, then we aren't dealing with

                // leaf nodes, but I could be wrong.
                // I also think we should get rid of relaxed nodes and everything will be much
                // easier.
                Relaxed<E> rel = (anc instanceof Strict) ? ((Strict) anc).relax()
                                                         : (Relaxed<E>) anc;

                int repIdx = leftIntoRight ? 0 : rel.numChildren() - 1;
                n = Relaxed.replaceInRelaxedAt(rel.cumulativeSizes, rel.nodes, n, repIdx,
                                               n.size() - rel.nodes[repIdx].size());
                i--;
            }

//        n.debugValidate();
            return new ImRrbt<>(emptyArray(), 0, n, n.size());
        }

        /** {@inheritDoc} */
        @Override public ImRrbt<E> replace(int index, E item) {
            if ( (index < 0) || (index > size) ) {
                throw new IndexOutOfBoundsException("Index: " + index + " size: " + size);
            }
            if (index >= focusStartIndex) {
                int focusOffset = index - focusStartIndex;
                if (focusOffset < focus.length) {
                    return new ImRrbt<>(replaceInArrayAt(item, focus, focusOffset, null),
                                        focusStartIndex, root, size);
                }
                index -= focus.length;
            }
            // About to do replace with maybe-adjusted index
            return new ImRrbt<>(focus, focusStartIndex, root.replace(index, item), size);
        }


        /** {@inheritDoc} */
        public ImRrbt<E> without(int index) { return (ImRrbt<E>) super.without(index); }

        @Override public int size() { return size; }

        /**
         Divides this RRB-Tree such that every index less-than the given index ends up in the left-hand
         tree and the indexed item and all subsequent ones end up in the right-hand tree.

         @param splitIndex the split point (excluded from the left-tree, included in the right one)
         @return two new sub-trees as determined by the split point.  If the point is 0 or this.size()
         one tree will be empty (but never null).
         */
        public Tuple2<ImRrbt<E>,ImRrbt<E>> split(int splitIndex) {
            if (splitIndex < 1) {
                if (splitIndex == 0) {
                    return Tuple2.of(empty(), this);
                } else {
                    throw new IndexOutOfBoundsException(
                            "Constraint violation failed: 1 <= splitIndex <= size");
                }
            } else if (splitIndex >= size) {
                if (splitIndex == size) {
                    return Tuple2.of(this, empty());
                } else {
                    throw new IndexOutOfBoundsException(
                            "Constraint violation failed: 1 <= splitIndex <= size");
                }
            }
            // Push the focus before splitting.
            Node<E> newRoot = pushFocus();

            // If a leaf-node is split, the fragments become the new focus for each side of the split.
            // Otherwise, the focus can be left empty, or the last node of each side can be made into
            // the focus.

            SplitNode<E> split = newRoot.splitAt(splitIndex);

//        split.left().debugValidate();
//        split.right().debugValidate();

            E[] lFocus = split.leftFocus();
            Node<E> left = eliminateUnnecessaryAncestors(split.left());

            E[] rFocus = split.rightFocus();
            Node<E> right = eliminateUnnecessaryAncestors(split.right());

            // These branches are identical, just different classes.
            return Tuple2.of(new ImRrbt<>(lFocus, left.size(),
                                          left, left.size() + lFocus.length),
                             new ImRrbt<>(rFocus, 0,
                                          right, right.size() + rFocus.length));
        }

        /** {@inheritDoc} */
        @Override public String indentedStr(int indent) {
            return "RrbTree(size=" + size +
                   " fsi=" + focusStartIndex +
                   " focus=" + arrayString(focus) + "\n" +
                   indentSpace(indent + 8) + "root=" +
                   (root == null ? "null" : root.indentedStr(indent + 13)) +
                   ")";
        }


        /** {@inheritDoc} */
        @Override public String toString() {
            return UnmodIterable.toString("ImRrbt", this);
        }

        private static final ImRrbt EMPTY_IM_RRBT =
                new ImRrbt<>(emptyArray(), 0, emptyLeaf(), 0);
    }

    /** Returns the empty, immutable RRB-Tree (there is only one) */
    @SuppressWarnings("unchecked")
    public static <T> ImRrbt<T> empty() { return (ImRrbt<T>) ImRrbt.EMPTY_IM_RRBT; }

    /** Returns the empty, mutable RRB-Tree (there is only one) */
    @SuppressWarnings("unchecked")
    public static <T> MutRrbt<T> emptyMutable() {
        return (MutRrbt<T>) empty().mutable();
    }


    // ===================================== Instance Methods =====================================

    /** {@inheritDoc} */
    @Override abstract public RrbTree<E> append(E t);

    /** Internal validation method for testing. */
    abstract void debugValidate();

    /** {@inheritDoc} */
    @Override abstract public E get(int i);

    /**
     Inserts an item in the RRB tree pushing the current element at that index and all subsequent
     elements to the right.
     @param idx the insertion point
     @param element the item to insert
     @return a new RRB-Tree with the item inserted.
     */
    @SuppressWarnings("WeakerAccess")
    public abstract RrbTree<E> insert(int idx, E element);

    /** {@inheritDoc} */
    @Override abstract public UnmodSortedIterator<E> iterator();

/*
I'm implementing something like the [Bagwell/Rompf RRB-Tree][1] and I'm a little unsatisfied with
the details of the join/merge algorithm.  I wonder if there's a standard way to do this that they
assume that I know (I don't), or if someone has come up with a better way to do this.

I'm thinking the signature is something like:

    public RrbTree<E> join(RrbTree<? extends E> that)

My basic approach was to fit the shorter tree into the left-most or right-most leg of the taller
tree at the correct height.  For `a.join(b)`, if `b` is taller, fit `a` into `b`'s left-most leg at
the right height, otherwise fit `b` into `a`'s right-most leg at the right height

Overview:

1. Push the focus of both trees so we don't have to worry about it.

2. Find the height of each tree.

3. Stick the shorter tree into the proper level of the larger tree (on the left or right as
appropriate).  If the leftmost/rightmost node at the proper level level of the larger tree is full,
add a "skinny leg" (a new root with a single child) to the short tree and stick it on the left or
right one level up in the large one.  If the large tree is packed, several skinny-leg insertion
attempts may be required, or even a new root added to the large tree with 2 children: the old
large tree and the smaller tree on the appropriate side of it.

Optimization: If one tree is really small, we could do an append or prepend.

I don't see the advantage of zipping nodes together at every level the very complicated
way it seems to do in the paper.  Even after all that work, it still has nodes of varying sizes and
involves changing more nodes than maybe necessary.

  [1]: https://infoscience.epfl.ch/record/169879/files/RMTrees.pdf
*/
    /**
     Joins the given tree to the right side of this tree (or this to the left side of that one) in
     something like O(log n) time.
     */
    public abstract RrbTree<E> join(RrbTree<E> that);

    /** Internal method - do not use. */
    abstract Node<E> pushFocus();

    /** {@inheritDoc} */
    @Override abstract public RrbTree<E> replace(int index, E item);

    /** {@inheritDoc} */
    @Override abstract public int size();

    /**
     Divides this RRB-Tree such that every index less-than the given index ends up in the left-hand
     tree and the indexed item and all subsequent ones end up in the right-hand tree.

     @param splitIndex the split point (excluded from the left-tree, included in the right one)
     @return two new sub-trees as determined by the split point.  If the point is 0 or this.size()
     one tree will be empty (but never null).
     */
    abstract public Tuple2<? extends RrbTree<E>,? extends RrbTree<E>> split(int splitIndex);

    /**
     Returns a new RrbTree minus the given item (all items to the right are shifted left one)
     This is O(log n).
     */
    public RrbTree<E> without(int index) {
        if ( (index > 0) && (index < size() - 1) ) {
            Tuple2<? extends RrbTree<E>,? extends RrbTree<E>> s1 = split(index);
            Tuple2<? extends RrbTree<E>,? extends RrbTree<E>> s2 = s1._2().split(1);
            return s1._1().join(s2._2());
        } else if (index == 0) {
            return split(1)._2();
        } else if (index == size() - 1) {
            return split(size() - 1)._1();
        } else {
            throw new IndexOutOfBoundsException("Failed test: 0 <= index < size");
        }
    }

    private static <E> Node<E> eliminateUnnecessaryAncestors(Node<E> n) {
        while ( !(n instanceof Leaf) &&
                (n.numChildren() == 1) ) {
            n = n.child(0);
        }
        return n;
    }

    @SuppressWarnings("unchecked")
    private static <E> Node<E> addAncestor(Node<E> n) {
        return ( (n instanceof Leaf) &&
                 (n.size() == STRICT_NODE_LENGTH) ) ? new Strict<>(NODE_LENGTH_POW_2,
                                                                   n.size(),
                                                                   (Node<E>[]) new Node[]{n}) :
               (n instanceof Strict) ? new Strict<>(((Strict) n).shift + NODE_LENGTH_POW_2,
                                                    n.size(),
                                                    (Node<E>[]) new Node[]{n}) :
               new Relaxed<>(new int[] { n.size() },
                             (Node<E>[]) new Node[]{n});
    }

    // ================================== Standard Object Methods ==================================

    /** {@inheritDoc} */
    @SuppressWarnings("unchecked")
    @Override public boolean equals(Object other) {
        if (this == other) { return true; }
        if ( !(other instanceof List) ) { return false; }
        List<? extends E> that = (List<? extends E>) other;
        return (this.size() == that.size()) &&
               UnmodSortedIterable.equal(this, UnmodSortedIterable.castFromList(that));
    }

    /** This implementation is correct and compatible with java.util.AbstractList, but O(n). */
    @Override public int hashCode() {
        int ret = 1;
        for (E item : this) {
            ret *= 31;
            if (item != null) {
                ret += item.hashCode();
            }
        }
        return ret;
    }

    /** {@inheritDoc} */
    @Override abstract public String indentedStr(int indent);

    // ================================== Implementation Details ==================================

    // Definitions:
    // Strict: Short for "Strict Radix."  Strict nodes have leaf widths of exactly
    //         STRICT_NODE_LENGTH and are left-filled and packed up to the last full node.  This
    //         lets us use a power of 2 to take advantage of bit shifting to exactly index which
    //         sub-node an item is found in.  Does not support inserts (only appends).
    // Relaxed: short for "Relaxed Radix."   Relaxed nodes are of somewhat varying sizes, ranging
    //          from MIN_NODE_LENGTH (Cormen et al calls this "Minimum Degree") to MAX_NODE_LENGTH.
    //          This requires linear interpolation, a bit of searching, and subtraction to find an
    //          index into a sub-node, but supports inserts, split, and combine (with another
    //          RrbTree)

    // There's bit shifting going on here because it's a very fast operation.
    // Shifting right by 5 is eons faster than dividing by 32.
    private static final int NODE_LENGTH_POW_2 = 5; // 2 for testing, 5 for real

    // 0b00000000000000000000000000100000 = 0x20 = 32
    static final int STRICT_NODE_LENGTH = 1 << NODE_LENGTH_POW_2;

    private static final int HALF_STRICT_NODE_LENGTH = STRICT_NODE_LENGTH >> 1;

    // (MIN_NODE_LENGTH + MAX_NODE_LENGTH) / 2 should equal STRICT_NODE_LENGTH so that they have the
    // same average node size to make the index interpolation easier.
    private static final int MIN_NODE_LENGTH = (STRICT_NODE_LENGTH+1) * 2 / 3;
    // Always check if less-than this.  Never less-than-or-equal.  Cormen adds a -1 here and tests
    // for <= (I think!).
    private static final int MAX_NODE_LENGTH = ( (STRICT_NODE_LENGTH+1) * 4 / 3);

    private static final Leaf EMPTY_LEAF = new Leaf<>(EMPTY_ARRAY);
    @SuppressWarnings("unchecked")
    private static <T> Leaf<T> emptyLeaf() { return (Leaf<T>) EMPTY_LEAF; }

    // ================================ Node private inner classes ================================

    private interface Node<T> extends Indented {
        /** Returns the immediate child node at the given index. */
        Node<T> child(int childIdx);

        int debugValidate();

        /** Returns the leftMost (first) or right-most (last) child */
        Node<T> endChild(boolean leftMost);

        /** Adds a node as the first/leftmost or last/rightmost child */
        Node<T> addEndChild(boolean leftMost, Node<T> shorter);

        /** Adds kids as leftmost or rightmost of current children */
        Node<T> addEndChildren(boolean leftMost, Node<T>[] newKids);

        /** Return the item at the given index */
        T get(int i);

        /** Returns true if this strict-Radix tree can take another 32 items. */
        boolean hasStrictCapacity();

        /** Returns the maximum depth below this node.  Leaf nodes are height 1. */
        int height();

//        /** Try to add all sub-nodes to this one. */
//        Node<T> join(Node<T> that);

        /** Number of items stored in this node */
        int size();
//        /** Returns true if this node's array is not full */
//        boolean thisNodeHasCapacity();

        /** Can this node take the specified number of children? */
        boolean thisNodeHasRelaxedCapacity(int numItems);

        /**
         Can we put focus at the given index without reshuffling nodes?
         @param index the index we want to insert at
         @param size the number of items to insert.  Must be size < MAX_NODE_LENGTH
         @return true if we can do so without otherwise adjusting the tree.
         */
        boolean hasRelaxedCapacity(int index, int size);

        // Splitting a strict node yields an invalid Relaxed node (too short).
        // We don't yet split Leaf nodes.
        // So this needs to only be implemented on Relaxed for now.
//        Relaxed<T>[] split();

        /** Returns the number of immediate children of this node, not all descendants. */
        int numChildren();

        // Because we want to append/insert into the focus as much as possible, we will treat
        // the insert or append of a single item as a degenerate case.  Instead, the primary way
        // to add to the internal data structure will be to push the entire focus array into it
        Node<T> pushFocus(int index, T[] oldFocus);

        Node<T> replace(int idx, T t);

        SplitNode<T> splitAt(int splitIndex);
    }

//    private interface BranchNode<T> extends Node<T> {
//    }

//    /** For calcCumulativeSizes */
//    private static final class CumulativeSizes {
//        int szSoFar; // Size so far (of all things to left)
//        int srcOffset; // offset in source array
//        int[] destArray; // the destination array
//        int destPos; // offset in destArray to copy to
//        int length; // number of items to copy.
//    }

    /** This class is the return type when splitting a node. */
    private static class SplitNode<T> extends Tuple4<Node<T>,T[],Node<T>,T[]> implements Indented {
        /**
         Constructor.
         @param ln Left-hand whole-node
         @param lf Left-focus (leftover items from left node)
         @param rn Right-hand whole-node
         @param rf Right-focus (leftover items from right node)
         */
        SplitNode(Node<T> ln, T[] lf, Node<T> rn, T[] rf) {
            super(ln, lf, rn, rf);
//            if (lf.length > STRICT_NODE_LENGTH) {
//                throw new IllegalStateException("Left focus too long: " + arrayString(lf));
//            }
//            if (rf.length > STRICT_NODE_LENGTH) {
//                throw new IllegalStateException("Right focus too long: " + arrayString(rf));
//            }
        }
        public Node<T> left() { return _1; }
        public T[] leftFocus() { return _2; }
        public Node<T> right() { return _3; }
        public T[] rightFocus() { return _4; }
        public int size() { return _1.size() + _2.length + _3.size() + _4.length; }

        @Override public String indentedStr(int indent) {
            StringBuilder sB = new StringBuilder() // indentSpace(indent)
                    .append("SplitNode(");
            int nextIndent = indent + sB.length();
            String nextIndentStr = indentSpace(nextIndent).toString();
            return sB.append("left=").append(left().indentedStr(nextIndent + 5)).append(",\n")
                     .append(nextIndentStr).append("leftFocus=").append(arrayString(leftFocus()))
                     .append(",\n")
                     .append(nextIndentStr).append("right=")
                     .append(right().indentedStr(nextIndent + 6)).append(",\n")
                     .append(nextIndentStr).append("rightFocus=")
                     .append(arrayString(rightFocus())).append(")")
                     .toString();
        }

        @Override public String toString() { return indentedStr(0); }
    }

    private static class Leaf<T> implements Node<T> {
        final T[] items;
        // It can only be Strict if items.length == STRICT_NODE_LENGTH and if its parents
        // are strict.
//        boolean isStrict;
        Leaf(T[] ts) { items = ts; }

        @Override public Node<T> child(int childIdx) {
            throw new UnsupportedOperationException("Don't call this on a leaf");
        }

        @Override public int debugValidate() {
            if (items.length == 0) {
                return 0;
            }
            if (items.length < MIN_NODE_LENGTH) {
                throw new IllegalStateException("Leaf too short!\n" +
                                                this.indentedStr(0));
            } else if (items.length >= MAX_NODE_LENGTH) {
                throw new IllegalStateException("Leaf too long!\n" +
                                                this.indentedStr(0));
            }
            return items.length;
        }

        /** Returns the leftMost (first) or right-most (last) child */
        @Override public Node<T> endChild(boolean leftMost) {
            throw new UnsupportedOperationException("Don't call this on a leaf");
        }

        /** Adds a node as the first/leftmost or last/rightmost child */
        @Override public Node<T> addEndChild(boolean leftMost, Node<T> shorter) {
            throw new UnsupportedOperationException("Don't call this on a leaf");
        }

        /** Adds kids as leftmost or rightmost of current children */
        @Override public Node<T> addEndChildren(boolean leftMost, Node<T>[] newKids) {
            throw new UnsupportedOperationException("Don't call this on a leaf");
        }

        @Override public T get(int i) { return items[i]; }

        @Override public int height() { return 1; }

        @Override public int size() { return items.length; }
        // If we want to add one more to an existing leaf node, it must already be part of a
        // relaxed tree.
//        public boolean thisNodeHasCapacity() { return items.length < MAX_NODE_LENGTH; }

        @Override public boolean hasStrictCapacity() { return false; }

        @Override public boolean hasRelaxedCapacity(int index, int size) {
            // Appends and prepends need to be a good size, but random inserts do not.
//            if ( (size < 1) || (size >= MAX_NODE_LENGTH) ) {
//                throw new IllegalArgumentException("Bad size: " + size);
//              // + " MIN_NODE_LENGTH=" + MIN_NODE_LENGTH + " MAX_NODE_LENGTH=" + MAX_NODE_LENGTH);
//            }
            return (items.length + size) < MAX_NODE_LENGTH;
        }

        @Override
        public SplitNode<T> splitAt(int splitIndex) {
//            if (splitIndex < 0) {
//                throw new IllegalArgumentException("Called splitAt when splitIndex < 0");
//            }
//            if (splitIndex > items.length - 1) {
//                throw new IllegalArgumentException("Called splitAt when splitIndex > orig.length - 1");
//            }

            // Should we just ensure that the split is between 1 and items.length (exclusive)?
            if (splitIndex == 0) {
                return new SplitNode<>(emptyLeaf(), emptyArray(), emptyLeaf(), items);
            }
            if (splitIndex == items.length) {
                return new SplitNode<>(emptyLeaf(), items, emptyLeaf(), emptyArray());
            }
            Tuple2<T[],T[]> split = splitArray(items, splitIndex);
            T[] splitL = split._1();
            T[] splitR = split._2();
            Leaf<T> leafL = emptyLeaf();
            Leaf<T> leafR = emptyLeaf();
            if (splitL.length > STRICT_NODE_LENGTH) {
                leafL = new Leaf<>(splitL);
                splitL = emptyArray();
            }
            if (splitR.length > STRICT_NODE_LENGTH) {
                leafR = new Leaf<>(splitR);
                splitR = emptyArray();
            }
            return new SplitNode<>(leafL, splitL, leafR, splitR);
        }

        @SuppressWarnings("unchecked")
        private Leaf<T>[] spliceAndSplit(T[] oldFocus, int splitIndex) {
            // Consider optimizing:
            T[] newItems = spliceIntoArrayAt(oldFocus, items, splitIndex,
                                             null);
//                                             (Class<T>) items[0].getClass());

            // Shift right one is divide-by 2.
            Tuple2<T[],T[]> split = splitArray(newItems, newItems.length >> 1);

            return new Leaf[] {new Leaf<>(split._1()), new Leaf<>(split._2())};
        }

        @Override public int numChildren() { return size(); }

        // I think this can only be called when the root node is a leaf.
        @SuppressWarnings("unchecked")
        @Override public Node<T> pushFocus(int index, T[] oldFocus) {
//            if (oldFocus.length == 0) {
//                throw new IllegalStateException("Never call this with an empty focus!");
//            }
            // We put the empty Leaf as the root of the empty vector and it stays there
            // until the first call to this method, at which point, the oldFocus becomes the
            // new root.
            if (items.length == 0) {
                return new Leaf<>(oldFocus);
            }

            // Try first to yield a Strict node.  For a leaf like this, that means both this node
            // and the pushed focus are STRICT_NODE_LENGTH.  It also means the old focus is being
            // pushed at either the beginning or the end of this node (not anywhere in-between).
            if ( (items.length == STRICT_NODE_LENGTH) &&
                 (oldFocus.length == STRICT_NODE_LENGTH) &&
                 ((index == STRICT_NODE_LENGTH) || (index == 0)) ) {

                Leaf<T>[] newNodes = (index == STRICT_NODE_LENGTH)
                                     ? new Leaf[] { this,
                                                    new Leaf<>(oldFocus)}
                                     : new Leaf[] { new Leaf<>(oldFocus),
                                                    this };
                // Size is twice STRICT_NODE_LENGTH, so shift left 1 to double.
                return new Strict<>(NODE_LENGTH_POW_2, STRICT_NODE_LENGTH << 1, newNodes);
            }

            if ((items.length + oldFocus.length) < MAX_NODE_LENGTH) {
                return new Leaf<>(spliceIntoArrayAt(oldFocus, items, index,
                                                    null));
//                                                    (Class<T>) items[0].getClass()));
            }

            // We should only get here when the root node is a leaf.
            // Maybe we should be more circumspect with our array creation, but for now, just jam
            // jam it into one big array, then split it up for simplicity
            Leaf<T>[] res = spliceAndSplit(oldFocus, index);
            Leaf<T> leftLeaf = res[0];
            Leaf<T> rightLeaf = res[1];
            int leftSize = leftLeaf.size();
            return new Relaxed<>(new int[] { leftSize,
                                             leftSize + rightLeaf.size() },
                                 res);
        }

        @Override
        public Node<T> replace(int idx, T t) {
//            if (idx >= size()) {
//                throw new IllegalArgumentException("Invalid index " + idx + " >= " + size());
//            }
            return new Leaf<>(replaceInArrayAt(t, items, idx, null));
        }

        @Override public boolean thisNodeHasRelaxedCapacity(int numItems) {
//            if ( (numItems < 1) || (numItems >= MAX_NODE_LENGTH) ) {
//                throw new IllegalArgumentException("Bad size: " + numItems);
//            }
            return items.length + numItems < MAX_NODE_LENGTH;
        }

        @Override public String toString() {
//            return "Leaf("+ arrayString(items) + ")";
            return arrayString(items);
        }

        @Override public String indentedStr(int indent) {
            return arrayString(items);
        }
    } // end class Leaf

    // Contains a left-packed tree of exactly 32-item nodes.
    private static class Strict<T> implements Node<T> {
        // This is the number of levels below this node (height) times NODE_LENGTH
        // For speed, we calculate it as height << NODE_LENGTH_POW_2
        // TODO: Can we store shift at the top-level Strict only?
        final int shift;
        final int size;
        // These are the child nodes
        final Node<T>[] nodes;
        // Constructor
        Strict(int sh, int sz, Node<T>[] ns) {
            shift = sh; size = sz; nodes = ns;
        }

        @Override public Node<T> child(int childIdx) { return nodes[childIdx]; }

        @Override public int debugValidate() {
            if (nodes.length > STRICT_NODE_LENGTH) {
                throw new IllegalStateException("Too many child nodes!\n" +
                                                this.indentedStr(0));
            }
            int sz = 0;
            int height = height() - 1;
            int sh = shift - NODE_LENGTH_POW_2;
            for (int i = 0; i < nodes.length; i++) {
                Node<T> n = nodes[i];
                if ( !(n instanceof Strict) &&
                     !(n instanceof Leaf) ) {
                    throw new IllegalStateException(
                            "Strict nodes can only have strict or leaf children!\n" +
                            this.indentedStr(0));
                }
                if (n.height() != height) {
                    throw new IllegalStateException("Unequal height!  My height = " + height() + "\n" + this.indentedStr(0));
                }
                if ( (n instanceof Strict) &&
                     ((Strict) n).shift != sh ) {
                    throw new IllegalStateException(
                            "Unexpected shift difference between levels!\n" + this.indentedStr(0));
                }
                if (i < nodes.length - 1) {
                    if (n.hasStrictCapacity())  {
                        throw new IllegalStateException("Non-last strict node is not full!\n" +
                                                        this.indentedStr(0));
                    }
                    if ((n.size() % STRICT_NODE_LENGTH) != 0){
                        throw new IllegalStateException("Non-last strict node has a weird size!\n" +
                                                        this.indentedStr(0));
                    }
                }
                if (n instanceof Strict) {
                    n.debugValidate();
                }
                sz += n.size();
            }
            return sz;
        }

        /** Returns the leftMost (first) or right-most (last) child */
        @Override public Node<T> endChild(boolean leftMost) {
            return nodes[leftMost ? 0 : nodes.length - 1];
        }

        /** Adds a node as the first/leftmost or last/rightmost child */
        @SuppressWarnings("unchecked")
        @Override public Node<T> addEndChild(boolean leftMost, Node<T> shorter) {
            if (leftMost || !(shorter instanceof Strict)) {
                return relax().addEndChild(leftMost, shorter);
            }
            return new Strict<>(shift, size + shorter.size(),
                                insertIntoArrayAt(shorter, nodes, nodes.length, Node.class));
        }

        /** Adds kids as leftmost or rightmost of current children */
        @Override public Node<T> addEndChildren(boolean leftMost, Node<T>[] newKids) {
//            if (!thisNodeHasRelaxedCapacity(newKids.length)) {
//                throw new IllegalStateException("Can't add enough kids");
//            }
            return relax().addEndChildren(leftMost, newKids);
        }

        @Override public int height() {
            return (shift / NODE_LENGTH_POW_2) + 1;
        }

        /**
         Returns the highest bits which we use to index into our array - the index of the immediate
         child of this node.  This is the simplicity (and
         speed) of Strict indexing.  When everything works, this can be inlined for performance.
         This could maybe yield a good guess for Relaxed nodes?

         Shifting right by a number is equivalent to dividing by: 2 raised to the power of that
         number.
         i >> n is equivalent to i / (2^n)
         */
        private int highBits(int i) { return i >> shift; }

        /**
         Returns the low bits of the index (the part Strict sub-nodes need to know about).  This
         only works because the leaf nodes are all the same size and that size is a power of 2
         (the radix).  All branch must have the same radix (branching factor or number of immediate
         sub-nodes).

         Bit shifting is faster than addition or multiplication, but perhaps more importantly, it
         means we don't have to store the sizes of the nodes which means we don't have to fetch
         those sizes from memory or use up cache space.  All of this helps make this data structure
         simple and fast.

         When everything works, this function can be inlined for performance (if that even helps).
         Contrast this with how Relaxed nodes work: they use subtraction instead!
         */
        private int lowBits(int i) {
            // Little trick: -1 in binary is all ones: 0b11111111111111111111111111111111
            // We shift it left, filling the right-most bits with zeros and creating a bit-mask
            // with ones on the left and zeros on the right
            int shifter = -1 << shift;

            // Now we take the inverse so our bit-mask has zeros on the left and ones on the right
            int invShifter = ~shifter;

            // Finally, we bitwise-and the mask with the index to leave only the low bits.
            return  i & invShifter;
        }

        @Override public T get(int i) {
            // Find the node indexed by the high bits (for this height).
            // Send the low bits on to our sub-nodes.
            return nodes[highBits(i)].get(lowBits(i));
        }

        @Override public int size() { return size; }

//        private boolean thisNodeHasCapacity() { return nodes.length < STRICT_NODE_LENGTH; }

        @Override public boolean hasStrictCapacity() {
//            boolean ret = thisNodeHasCapacity() || nodes[nodes.length - 1].hasStrictCapacity();
//            boolean ret2 = highBits(size) != STRICT_NODE_LENGTH;
//            if (ret != ret2) {
//                System.out.println("size: " + size);
//                System.out.println("hasStrict: " + ret);
//                System.out.println("highBits(size)" + highBits(size));
//                System.out.println("lowBits(size)" + lowBits(size));
//                throw new IllegalStateException("Won't work!");
//            }

            // This works because when a strict node is not full, it's highest child index is
            // STRICT_NODE_LENGTH - 1 (which is what highBits(size) will return.
            // This used to then walk down the right hand side of the tree checking for room.
            // But it turns out that the highest index would have lowBits() equals all ones.
            // size is the maxIndex + 1, so that flips the lowest bit of highBits() and makes
            // all lowBits() zeros so that the following line works:
            return highBits(size) != STRICT_NODE_LENGTH;
        }

        @Override public boolean hasRelaxedCapacity(int index, int size) {
//            if ( (size < 1) || (size >= MAX_NODE_LENGTH) ) {
//                throw new IllegalArgumentException("Bad size: " + size);
//            }
            // It has relaxed capacity because a Relaxed node could have up to MAX_NODE_LENGTH nodes
            // and by definition this Strict node has exactly STRICT_NODE_LENGTH items.
            return size < MAX_NODE_LENGTH - STRICT_NODE_LENGTH;
        }

        @SuppressWarnings("unchecked")
        @Override
        public SplitNode<T> splitAt(int splitIndex) {
//            int size = size();
//            if ( (splitIndex < 0) || (splitIndex > size) ) {
//                throw new IllegalArgumentException("Bad splitIndex: " + splitIndex);
//            }
            if (splitIndex == 0) {
                return new SplitNode<>(emptyLeaf(), emptyArray(), this, emptyArray());
            }
            if (splitIndex == size) {
                return new SplitNode<>(this, emptyArray(), emptyLeaf(), emptyArray());
            }

            // Not split on a child boundary, so find which child to split and pass it the
            // appropriate index.
            int subNodeIndex = highBits(splitIndex);
            Node<T> subNode = nodes[subNodeIndex];
            int subNodeAdjustedIndex = lowBits(splitIndex);

            SplitNode<T> split = subNode.splitAt(subNodeAdjustedIndex);

            final Node<T> left;
            final Node<T> splitLeft = split.left();
            if (subNodeIndex == 0) {
                left = new Strict<>(shift, splitLeft.size(), new Node[] {splitLeft});
            } else {
                boolean haveLeft = (splitLeft.size() > 0);
                int numLeftItems = subNodeIndex + (haveLeft ? 1 : 0);
                Node<T>[] leftNodes = genericNodeArray(numLeftItems);
                // Copy one less item if we are going to add the split one in a moment.
                // I could have written:
                //     haveLeft ? numLeftItems - 1
                //              : numLeftItems
                // but that's always equal to subNodeIndex.
                System.arraycopy(nodes, 0, leftNodes, 0, subNodeIndex);
                if (haveLeft) {
                    leftNodes[numLeftItems - 1] = splitLeft;
                }
                int newSize = 0;
                for (Node n : leftNodes) {
                    newSize += n.size();
                }
                left = new Strict<>(shift, newSize, leftNodes);
            }

//            left.debugValidate();
//            split.right().debugValidate();

//            if ( (split.right().size() > 0) &&
//                 (nodes[0].height() != split.right().height()) ) {
//                throw new IllegalStateException(
//                        "Have a right node of a different height!" +
//                        "nodes:" + showSubNodes(new StringBuilder(), nodes, 6) +
//                        "\nright:" + split.right().indentedStr(6));
//            }
            final Node<T> right = Relaxed.fixRight(nodes, split.right(), subNodeIndex);

//            right.debugValidate();

//            if ( (left.size() > 0) &&
//                 (right.size() > 0) &&
//                 (left.height() != right.height()) ) {
//                throw new IllegalStateException("Unequal heights of split!\n" +
//                "left: " + left.indentedStr(6) +
//                "\nright:" + right.indentedStr(6));
//            }

//            if (this.size() != ret.size()) {
//                throw new IllegalStateException(
//                        "Split on " + this.size() + " items returned " + ret.size() + " items");
//            }

            return new SplitNode<>(left, split.leftFocus(),
                                   right, split.rightFocus());
        }

        Relaxed<T> relax() {
            int[] newCumSizes = new int[nodes.length];
            int cumulativeSize = 0;
            // We know all sub-nodes (except the last) have the same size because they are
            // packed-left.
            int subNodeSize = nodes[0].size();
            for (int i = 0; i < nodes.length - 1; i++) {
                cumulativeSize += subNodeSize;
                newCumSizes[i] = cumulativeSize;
            }

            // Final node may not be packed, so it could have a different size
            cumulativeSize += nodes[nodes.length - 1].size();
            newCumSizes[newCumSizes.length - 1] = cumulativeSize;

            return new Relaxed<>(newCumSizes, nodes);
        }

        @Override public int numChildren() { return nodes.length; }

        @SuppressWarnings("unchecked")
        @Override
        public Node<T> pushFocus(int index, T[] oldFocus) {
            // If the proper sub-node can take the additional array, let it!
            int subNodeIndex = highBits(index);

            // It's a strict-compatible addition if the focus being pushed is of
            // STRICT_NODE_LENGTH and the index it's pushed to falls on the final leaf-node boundary
            // and the children of this node are leaves and this node is not full.
            if (oldFocus.length == STRICT_NODE_LENGTH) {

                if (index == size()) {
                    Node<T> lastNode = nodes[nodes.length - 1];
                    if (lastNode.hasStrictCapacity()) {
                        // Pushing focus down to lower-level node with capacity.
                        // TODO: This line appears to be the slowest part.

                        // This variable is my attempt to prevent dynamic dispatch on the call
                        // to pushFocus()
                        Strict<T> strict = (Strict<T>) lastNode;
                        Node<T> newNode = strict.pushFocus(lowBits(index), oldFocus);
                        Node<T>[] newNodes = replaceInArrayAt(newNode, nodes, nodes.length - 1,
                                                              Node.class);
                        return new Strict<>(shift, size + oldFocus.length, newNodes);
                    }
                    // Regardless of what else happens, we're going to add a new node.
                    Node<T> newNode = new Leaf<>(oldFocus);

                    // Make a skinny branch of a tree by walking up from the leaf node until our
                    // new branch is at the same level as the old one.  We have to build evenly
                    // (like hotels in Monopoly) in order to keep the tree balanced.  Even height,
                    // but left-packed (the lower indices must all be filled before adding new
                    // nodes to the right).
                    int newShift = NODE_LENGTH_POW_2;

                    // If we've got space in our array, we just have to add skinny-branch nodes up
                    // to the level below ours.  But if we don't have space, we have to add a
                    // single-element strict node at the same level as ours here too.
                    int maxShift = (nodes.length < STRICT_NODE_LENGTH) ? shift : shift + 1;

                    // Make the skinny-branch of single-element strict nodes:
                    while (newShift < maxShift) {
                        // Add a skinny branch node
                        newNode = new Strict<>(newShift, oldFocus.length, singleElementArray(newNode, Node.class));
                        newShift += NODE_LENGTH_POW_2;
                    }

                    if ((nodes.length < STRICT_NODE_LENGTH)) {
                        // This will fail at runtime if we use an array of Objects instead of Nodes.
                        // To do that, we'd have to convert all this to Objects and cast each item as
                        // it comes off.
                        //
                        // Add a node to the existing array
                        Node<T>[] newNodes =
                                insertIntoArrayAt(newNode, nodes, subNodeIndex, Node.class);
                        // This could allow cheap strict inserts on any leaf-node boundary...
                        return new Strict<>(shift, size + oldFocus.length, newNodes);
                    } else {
                        // Add a level to the Strict tree
                        return new Strict(shift + NODE_LENGTH_POW_2,
                                          size + oldFocus.length,
                                          new Node[]{this, newNode});
                    }
                } else if ( (shift == NODE_LENGTH_POW_2) &&
                            (lowBits(index) == 0) &&
                            (nodes.length < STRICT_NODE_LENGTH) ) {
                    // Here we are:
                    //    Pushing a STRICT_NODE_LENGTH focus
                    //    At the level above the leaf nodes
                    //    Inserting *between* existing leaf nodes (or before or after)
                    //    Have room for at least one more leaf child
                    // That makes it free and legal to insert a new STRICT_NODE_LENGTH leaf node and
                    // still yield a Strict (as opposed to Relaxed).

                    // Regardless of what else happens, we're going to add a new node.
                    Node<T> newNode = new Leaf<>(oldFocus);

                    Node<T>[] newNodes =
                            insertIntoArrayAt(newNode, nodes, subNodeIndex, Node.class);
                    // This allows cheap strict inserts on any leaf-node boundary...
                    return new Strict<>(shift, size + oldFocus.length, newNodes);
                }
            } // end if oldFocus.length == STRICT_NODE_LENGTH

            // Here we're going to yield a Relaxed Radix node, so punt to that (slower) logic.
            return relax().pushFocus(index, oldFocus);
        }

        @SuppressWarnings("unchecked")
        @Override
        public Node<T> replace(int idx, T t) {
            // Find the node indexed by the high bits (for this height).
            // Send the low bits on to our sub-nodes.
            int thisNodeIdx = highBits(idx);
            Node<T> newNode = nodes[thisNodeIdx].replace(lowBits(idx), t);
            return new Strict<>(shift, size,
                                replaceInArrayAt(newNode, nodes, thisNodeIdx, Node.class));
        }

        @Override public boolean thisNodeHasRelaxedCapacity(int numNodes) {
            return nodes.length + numNodes < MAX_NODE_LENGTH;
        }

        @Override public String toString() {
//            return "Strict(nodes.length="+ nodes.length + ", shift=" + shift + ")";
            return "Strict" + shift + arrayString(nodes);
        }

        @Override public String indentedStr(int indent) {
            StringBuilder sB = new StringBuilder() // indentSpace(indent)
                    .append("Strict").append(shift).append("(");
            int len = sB.length();
            sB.append("size=").append(size).append("\n");
            sB.append(indentSpace(len + indent));
            return showSubNodes(sB, nodes, indent + len)
                    .append(")")
                    .toString();
        }
    }

    // Contains a relaxed tree of nodes that average around 32 items each.
    private static class Relaxed<T> implements Node<T> {

        // Holds the size of each sub-node and plus all nodes to its left.  You could think of this
        // as maxIndex + 1. This is a separate array so it can be retrieved in a single memory
        // fetch.  Note that this is a 1-based count, not a zero-based index.
        final int[] cumulativeSizes;
        // The sub nodes
        final Node<T>[] nodes;

        // Constructor
        Relaxed(int[] szs, Node<T>[] ns) {
            cumulativeSizes = szs;
            nodes = ns;

            // Consider removing constraint validations before shipping for performance
//            if (cumulativeSizes.length < 1) {
//                throw new IllegalArgumentException("cumulativeSizes.length < 1");
//            }
//            if (nodes.length < 1) {
//                throw new IllegalArgumentException("nodes.length < 1");
//            }
//            if (cumulativeSizes.length != nodes.length) {
//                throw new IllegalArgumentException(
//                        "cumulativeSizes.length:" + cumulativeSizes.length +
//                        " != nodes.length:" + nodes.length);
//            }

//            int cumulativeSize = 0;
//            for (int i = 0; i < nodes.length; i++) {
//                cumulativeSize += nodes[i].size();
//                if (cumulativeSize != cumulativeSizes[i]) {
//                    throw new IllegalArgumentException(
//                            "nodes[" + i + "].size() was " +
//                            nodes[i].size() +
//                            " which is not compatable with cumulativeSizes[" +
//                            i + "] which was " + cumulativeSizes[i] +
//                            "\n\tcumulativeSizes=" + arrayString(cumulativeSizes) +
//                            "\n\tnodes=" + arrayString(nodes));
//                }
//            }
        }

        @Override public Node<T> child(int childIdx) { return nodes[childIdx]; }

        @Override public int debugValidate() {
            int sz = 0;
            int height = height() - 1;
            if (nodes.length != cumulativeSizes.length) {
                throw new IllegalStateException("Unequal size of nodes and sizes!\n" +
                                                this.indentedStr(0));
            }
            for (int i = 0; i < nodes.length; i++) {
                Node<T> n = nodes[i];
                if (n.height() != height) {
                    throw new IllegalStateException("Unequal height!\n" +
                                                    this.indentedStr(0));
                }
                sz += n.size();
                if (sz != cumulativeSizes[i]) {
                    throw new IllegalStateException("Cumulative Sizes are wrong!\n" +
                                                    this.indentedStr(0));
                }
            }
            return sz;
        }

        /** Returns the leftMost (first) or right-most (last) child */
        @Override public Node<T> endChild(boolean leftMost) {
            return nodes[leftMost ? 0 : nodes.length - 1];
        }

        /** Adds a node as the first/leftmost or last/rightmost child */
        @Override public Node<T> addEndChild(boolean leftMost, Node<T> shorter) {
            return insertInRelaxedAt(cumulativeSizes, nodes, shorter,
                                     leftMost ? 0 : nodes.length);
        }

        /** Adds kids as leftmost or rightmost of current children */
        @Override public Node<T> addEndChildren(boolean leftMost, Node<T>[] newKids) {
//            if (!thisNodeHasRelaxedCapacity(newKids.length)) {
//                throw new IllegalStateException("Can't add enough kids");
//            }
//            if (nodes[0].height() != newKids[0].height()) {
//                throw new IllegalStateException("Kids not same height");
//            }
            @SuppressWarnings("unchecked")
            Node<T>[] res = spliceIntoArrayAt(newKids, nodes,
                                              leftMost ? 0
                                                       : nodes.length, Node.class);
            // TODO: Figure out which side we inserted on and do the math to adjust counts instead
            // of looking them up.
            return new Relaxed<>(makeSizeArray(res), res);
        }

        @Override public int height() { return nodes[0].height() + 1; }

        @Override public int size() {
            return cumulativeSizes[cumulativeSizes.length - 1];
        }

        /**
         Converts the index of an item into the index of the sub-node containing that item.
         @param treeIndex The index of the item in the tree
         @return The index of the immediate child of this node that the desired node resides in.
         */
        private int subNodeIndex(int treeIndex) {
            // For radix=4 this is actually faster, or at least as fast...
//            for (int i = 0; i < cumulativeSizes.length; i++) {
//                if (treeIndex < cumulativeSizes[i]) {
//                    return i;
//                }
//            }
//            if (treeIndex == size()) {
//                return cumulativeSizes.length - 1;
//            }

            // treeSize = cumulativeSizes[cumulativeSizes.length - 1]
            // range of sub-node indices: 0 to cumulativeSizes.length - 1
            // range of tree indices: 0 to treeSize
            // liner interpolation:
            //     treeIndex / treeSize ~= subNodeIndex / cumulativeSizes.length
            // solve for endIdxSlot
            //     cumulativeSizes.length * (treeIndex / treeSize) =  subNodeIndex
            // Put division last
            //     subNodeIndex = cumulativeSizes.length * treeIndex / treeSize
            //
            // Now guess the sub-node index (quickly).

            int guess = (cumulativeSizes.length * treeIndex) / size();
            if (guess >= cumulativeSizes.length) {
                // Guessed beyond end length - returning last item.
                return cumulativeSizes.length - 1;
            }
            int guessedCumSize = cumulativeSizes[guess];

            // Now we must check the guess.  The cumulativeSizes we store are slightly misnamed because
            // the max valid treeIndex for a node is its size - 1.  If our guessedCumSize is
            //  - less than the treeIndex
            //         Increment guess and check result again until greater, then return
            //         that guess
            //  - greater than (treeIndex + MIN_NODE_SIZE)
            //         Decrement guess and check result again until less, then return PREVIOUS guess
            //  - equal to the treeIndex (see note about size)
            //         If treeIndex == size Return guess
            //         Else return guess + 1

            // guessedCumSize less than the treeIndex
            //         Increment guess and check result again until greater, then return
            //         that guess
            if (guessedCumSize < treeIndex) {
                while (guess < (cumulativeSizes.length - 1)) {
//                    System.out.println("    Too low.  Check higher...");
                    guessedCumSize = cumulativeSizes[++guess];
                    if (guessedCumSize >= treeIndex) {
//                        System.out.println("    RIGHT!");
                        // See note in equal case below...
                        return (guessedCumSize == treeIndex) ? guess + 1
                                                             : guess;
                    }
//                    System.out.println("    ==== Guess higher...");
                }
                throw new IllegalStateException("Can we get here?  If so, how?");
            } else if (guessedCumSize > (treeIndex + MIN_NODE_LENGTH)) {

                // guessedCumSize greater than (treeIndex + MIN_NODE_LENGTH)
                //         Decrement guess and check result again until less, then return PREVIOUS guess
                while (guess > 0) {
//                    System.out.println("    Maybe too high.  Check lower...");
                    int nextGuess = guess - 1;
                    guessedCumSize = cumulativeSizes[nextGuess];

                    if (guessedCumSize <= treeIndex) {
//                        System.out.println("    RIGHT!");
                        return guess;
                    }
//                    System.out.println("    ======= Guess lower...");
                    guess = nextGuess;
                }
//                System.out.println("    Returning lower: " + guess);
                return guess;
            } else if (guessedCumSize == treeIndex) {
                // guessedCumSize equal to the treeIndex (see note about size)
                //         If treeIndex == size Return guess
                //         Else return guess + 1
//                System.out.println("    Equal, so should be simple...");
                // For an append just one element beyond the end of the existing data structure,
                // just try to add it to the last node.  This might seem overly permissive to accept
                // these as inserts or appends without differentiating between the two, but it flows
                // naturally with this data structure and I think makes it easier to use without
                // encouraging user programming errors.
                // Hopefully this still leads to a relatively balanced tree...
                return (treeIndex == size()) ? guess : guess + 1;
            } else {
//                System.out.println("    First guess: " + guess);
                return guess;
            }
        }

        /**
         Converts the index of an item into the index to pass to the sub-node containing that item.
         @param index The index of the item in the entire tree
         @param subNodeIndex the index into this node's array of sub-nodes.
         @return The index to pass to the sub-branch the item resides in
         */
        // Better name might be: nextLevelIndex?  subNodeSubIndex?
        private int subNodeAdjustedIndex(int index, int subNodeIndex) {
            return (subNodeIndex == 0) ? index
                                       : index - cumulativeSizes[subNodeIndex - 1];
        }

        @Override public T get(int index) {
            int subNodeIndex = subNodeIndex(index);
            return nodes[subNodeIndex].get(subNodeAdjustedIndex(index, subNodeIndex));
        }

        @Override public boolean thisNodeHasRelaxedCapacity(int numNodes) {
            return nodes.length + numNodes < MAX_NODE_LENGTH;
        }

        // I don't think this should ever be called.  Should this throw an exception instead?
        @Override public boolean hasStrictCapacity() {
            throw new UnsupportedOperationException("I don't think this should ever be called.");
//            return false;
        }

        @Override public boolean hasRelaxedCapacity(int index, int size) {
// I think we can add any number of items (less than MAX_NODE_LENGTH)
//            if ( (size < MIN_NODE_LENGTH) || (size > MAX_NODE_LENGTH) ) {
//            if ( (size < 1) || (size > MAX_NODE_LENGTH) ) {
//                throw new IllegalArgumentException("Bad size: " + size);
//            }
            if (thisNodeHasRelaxedCapacity(1)) { return true; }
            int subNodeIndex = subNodeIndex(index);
            return nodes[subNodeIndex].hasRelaxedCapacity(subNodeAdjustedIndex(index, subNodeIndex),
                                                          size);
        }

        @SuppressWarnings("unchecked")
        Relaxed<T>[] split() {
            int midpoint = nodes.length >> 1; // Shift-right one is the same as dividing by 2.
            Relaxed<T> left = new Relaxed<>(Arrays.copyOf(cumulativeSizes, midpoint),
                                                    Arrays.copyOf(nodes, midpoint));
            int[] rightCumSizes = new int[nodes.length - midpoint];
            int leftCumSizes = cumulativeSizes[midpoint - 1];
            for (int j = 0; j < rightCumSizes.length; j++) {
                rightCumSizes[j] = cumulativeSizes[midpoint + j] - leftCumSizes;
            }
            // I checked this at javaRepl and indeed this starts from the correct item.
            Relaxed<T> right = new Relaxed<>(rightCumSizes,
                                             Arrays.copyOfRange(nodes, midpoint, nodes.length));
            return new Relaxed[] {left, right};
        }

        @Override
        public SplitNode<T> splitAt(int splitIndex) {
            int size = size();
//            if ( (splitIndex < 0) || (splitIndex > size) ) {
//                throw new IllegalArgumentException("Bad splitIndex: " + splitIndex);
//            }
            if (splitIndex == 0) {
                return new SplitNode<>(emptyLeaf(), emptyArray(), emptyLeaf(), emptyArray());
            }
            if (splitIndex == size) {
                return new SplitNode<>(this, emptyArray(), emptyLeaf(), emptyArray());
            }

            int subNodeIndex = subNodeIndex(splitIndex);
            Node<T> subNode = nodes[subNodeIndex];

            if ( (subNodeIndex > 0) && (splitIndex == cumulativeSizes[subNodeIndex - 1]) ) {
                // Falls on an existing node boundary
                Tuple2<Node<T>[],Node<T>[]> splitNodes = splitArray(nodes, subNodeIndex);

                int[][] splitCumSizes = splitArray(cumulativeSizes, subNodeIndex);
                int[] leftCumSizes = splitCumSizes[0];
                int[] rightCumSizes = splitCumSizes[1];
                int bias = leftCumSizes[leftCumSizes.length - 1];
                for (int i = 0; i < rightCumSizes.length; i++) {
                    rightCumSizes[i] = rightCumSizes[i] - bias;
                }
                Node<T> left = new Relaxed<>(leftCumSizes, splitNodes._1());
//                left.debugValidate();
                Node<T> right = new Relaxed<>(rightCumSizes, splitNodes._2());
//                right.debugValidate();

                return new SplitNode<>(left, emptyArray(),
                                       right, emptyArray());
            }

            int subNodeAdjustedIndex = subNodeAdjustedIndex(splitIndex, subNodeIndex);
            SplitNode<T> split = subNode.splitAt(subNodeAdjustedIndex);

            final Node<T> left;
            Node<T> splitLeft = split.left();
//            splitLeft.debugValidate();

            if (subNodeIndex == 0) {
//                debug("If we have a single left node, it doesn't need a parent.");
                left = splitLeft;
            } else {
                boolean haveLeft = (splitLeft.size() > 0);
                int numLeftItems = subNodeIndex + (haveLeft ? 1 : 0);
                int[] leftCumSizes = new int[numLeftItems];
                Node<T>[] leftNodes = genericNodeArray(numLeftItems);
                //                      src, srcPos,    dest,destPos, length
                System.arraycopy(cumulativeSizes, 0, leftCumSizes, 0, numLeftItems);
                if (haveLeft) {
                    int cumulativeSize = (numLeftItems > 1) ? leftCumSizes[numLeftItems - 2] : 0;
                    leftCumSizes[numLeftItems - 1] = cumulativeSize + splitLeft.size();
                }
//                    debug("leftCumSizes=" + arrayString(leftCumSizes));
                // Copy one less item if we are going to add the split one in a moment.
                // I could have written:
                //     haveLeft ? numLeftItems - 1
                //              : numLeftItems
                // but that's always equal to subNodeIndex.
                System.arraycopy(nodes, 0, leftNodes, 0, subNodeIndex);
                if (haveLeft) {
                    // I don't know why I have to fix this here.
                    while (splitLeft.height() < this.height() - 1) {
                        splitLeft = addAncestor(splitLeft);
                    }
//                    if ( (leftNodes.length > 0) &&
//                         (leftNodes[0].height() != splitLeft.height()) ) {
//                        throw new IllegalStateException("nodesHeight: " + leftNodes[0].height() +
//                                                        " splitLeftHeight: " + splitLeft.height());
//                    }
                    leftNodes[numLeftItems - 1] = splitLeft;
                }
                left = new Relaxed<>(leftCumSizes, leftNodes);
//                left.debugValidate();
            }

            final Node<T> right = fixRight(nodes, split.right(), subNodeIndex);
//            right.debugValidate();

            //            debug("RETURNING=", ret);
//            if (this.size() != ret.size()) {
//                throw new IllegalStateException(
//                        "Split on " + this.size() + " items returned " +
//                        ret.size() + " items\n" +
//                        "original=" + this.indentedStr(9) + "\n" +
//                        "splitIndex=" + splitIndex + "\n" +
//                        "leftFocus=" + arrayString(split.leftFocus()) + "\n" +
//                        "left=" + left.indentedStr(5) + "\n" +
//                        "rightFocus=" + arrayString(split.rightFocus()) + "\n" +
//                        "right=" + right.indentedStr(6));
//            }

            return new SplitNode<>(left, split.leftFocus(),
                                   right, split.rightFocus());
        }

        @Override public int numChildren() { return nodes.length; }

        @SuppressWarnings("unchecked")
        @Override public Node<T> pushFocus(int index, T[] oldFocus) {
            // TODO: Review this entire method.
            int subNodeIndex = subNodeIndex(index);
            Node<T> subNode = nodes[subNodeIndex];
            int subNodeAdjustedIndex = subNodeAdjustedIndex(index, subNodeIndex);

            // 1st choice: insert into the subNode if it has enough space enough to handle it
            if (subNode.hasRelaxedCapacity(subNodeAdjustedIndex, oldFocus.length)) {
                // Push the focus down to a lower-level node w. capacity.
                Node<T> newNode = subNode.pushFocus(subNodeAdjustedIndex, oldFocus);
                // Make a copy of our nodesArray, replacing the old node at subNodeIndex with the
                // new node
                return replaceInRelaxedAt(cumulativeSizes, nodes, newNode, subNodeIndex,
                                          oldFocus.length);
            }

            // I think this is a root node thing.
            if (!thisNodeHasRelaxedCapacity(1)) {
                // For now, split at half of size.
                Relaxed<T>[] split = split();
                int max1 = split[0].size();
                Relaxed<T> newRelaxed =
                        new Relaxed<>(new int[] {max1,
                                                 max1 + split[1].size()},
                                      split);
                return newRelaxed.pushFocus(index, oldFocus);
            }

            if (subNode instanceof Leaf) {
                // Here we already know:
                //  - the leaf doesn't have capacity
                //  - We don't need to split ourselves
                // Therefore:
                //  - If the focus is big enough to be its own leaf and the index is on a leaf
                //    boundary and , make it one.
                //  - Else, insert into the array and replace one leaf with two.

                final Node<T>[] newNodes;
                final int[] newCumSizes;
                final int numToSkip;

                //  If the focus is big enough to be its own leaf and the index is on a leaf
                // boundary, make it one.
                if ( (oldFocus.length >= MIN_NODE_LENGTH) &&
                     (subNodeAdjustedIndex == 0 || subNodeAdjustedIndex == subNode.size()) ) {

                    // Insert-between
                    // Just add a new leaf
                    Leaf<T> newNode = new Leaf<>(oldFocus);

                    // If we aren't inserting before the existing leaf node, we're inserting after.
                    if (subNodeAdjustedIndex != 0) {
                        subNodeIndex++;
                    }

                    newNodes = insertIntoArrayAt(newNode, nodes, subNodeIndex, Node.class);
                    // Increment newCumSizes for the changed item and all items to the right.
                    newCumSizes = new int[cumulativeSizes.length + 1];
                    int cumulativeSize = 0;
                    if (subNodeIndex > 0) {
                        System.arraycopy(cumulativeSizes, 0, newCumSizes, 0, subNodeIndex);
                        cumulativeSize = newCumSizes[subNodeIndex - 1];
                    }
                    newCumSizes[subNodeIndex] = cumulativeSize + oldFocus.length;
                    numToSkip = 1;
//                    for (int i = subNodeIndex + 1; i < newCumSizes.length; i++) {
//                        newCumSizes[i] = cumulativeSizes[i - 1] + oldFocus.length;
//                    }
                } else {
                    // Grab the array from the existing leaf node, make the insert, and yield two
                    // new leaf nodes.
                    // Split-to-insert
                    Leaf<T>[] res =
                            ((Leaf<T>) subNode).spliceAndSplit(oldFocus, subNodeAdjustedIndex);
                    Leaf<T> leftLeaf = res[0];
                    Leaf<T> rightLeaf = res[1];

                    newNodes = new Node[nodes.length + 1];

                    // Increment newCumSizes for the changed item and all items to the right.
                    newCumSizes = new int[cumulativeSizes.length + 1];
                    int leftSize = 0;

                    // Copy nodes and cumulativeSizes before split
                    if (subNodeIndex > 0) {
                        //               src,srcPos,dest,destPos,length
                        System.arraycopy(nodes, 0, newNodes, 0, subNodeIndex);
                        //               src,   srcPos, dest,    destPos, length
                        System.arraycopy(cumulativeSizes, 0, newCumSizes, 0, subNodeIndex);

                        leftSize = cumulativeSizes[subNodeIndex - 1];
                    }

                    // Copy split nodes and cumulativeSizes
                    newNodes[subNodeIndex] = leftLeaf;
                    newNodes[subNodeIndex + 1] = rightLeaf;
                    leftSize += leftLeaf.size();
                    newCumSizes[subNodeIndex] = leftSize;
                    newCumSizes[subNodeIndex + 1] = leftSize + rightLeaf.size();

                    if (subNodeIndex < (nodes.length - 1)) {
                        //               src,srcPos,dest,destPos,length
                        System.arraycopy(nodes, subNodeIndex + 1, newNodes, subNodeIndex + 2,
                                         nodes.length - subNodeIndex - 1);
                    }
                    numToSkip = 2;
                }
                for (int i = subNodeIndex + numToSkip; i < newCumSizes.length; i++) {
                    newCumSizes[i] = cumulativeSizes[i - 1] + oldFocus.length;
                }

                return new Relaxed<>(newCumSizes, newNodes);
                // end if subNode instanceof Leaf
            } else if (subNode instanceof Strict) {
                // Convert Strict to Relaxed
                Relaxed<T> relaxed = ((Strict) subNode).relax();
                Node<T> newNode = relaxed.pushFocus(subNodeAdjustedIndex, oldFocus);
                return replaceInRelaxedAt(cumulativeSizes, nodes, newNode, subNodeIndex,
                                          oldFocus.length);
            }

            // Here we have capacity and the full sub-node is not a leaf or strict, so we have to
            // split the appropriate sub-node.

            // For now, split at half of size.
            Relaxed<T>[] newSubNode = ((Relaxed<T>) subNode).split();

            Relaxed<T> node1 = newSubNode[0];
            Relaxed<T> node2 = newSubNode[1];
            Node<T>[] newNodes = genericNodeArray(nodes.length + 1);

            // If we aren't inserting at the first item, array-copy the nodes before the insert
            // point.
            if (subNodeIndex > 0) {
                System.arraycopy(nodes, 0, newNodes, 0, subNodeIndex);
            }

            // Insert the new item.
            newNodes[subNodeIndex] = node1;
            newNodes[subNodeIndex + 1] = node2;

            // If we aren't inserting at the last item, array-copy the nodes after the insert
            // point.
            if (subNodeIndex < nodes.length) {
                System.arraycopy(nodes, subNodeIndex + 1, newNodes, subNodeIndex + 2,
                                 nodes.length - subNodeIndex - 1);
            }

            int[] newCumSizes = new int[cumulativeSizes.length + 1];
            int cumulativeSize = 0;
            if (subNodeIndex > 0) {
                System.arraycopy(cumulativeSizes, 0, newCumSizes, 0, subNodeIndex);
                cumulativeSize = cumulativeSizes[subNodeIndex - 1];
            }

            for (int i = subNodeIndex; i < newCumSizes.length; i++) {
                // TODO: Calculate instead of loading into memory.  See splitAt calculation above.
                cumulativeSize += newNodes[i].size();
                newCumSizes[i] = cumulativeSize;
            }

            Relaxed<T> newRelaxed = new Relaxed<>(newCumSizes, newNodes);
//            debug("newRelaxed2:\n" + newRelaxed.indentedStr(0));

            return newRelaxed.pushFocus(index, oldFocus);
//            debug("Parent after:" + after.indentedStr(0));
        }

        @SuppressWarnings("unchecked")
        @Override public Node<T> replace(int index, T t) {
            int subNodeIndex = subNodeIndex(index);
            Node<T> alteredNode =
                    nodes[subNodeIndex].replace(subNodeAdjustedIndex(index, subNodeIndex), t);
            Node<T>[] newNodes = replaceInArrayAt(alteredNode, nodes, subNodeIndex, Node.class);
            return new Relaxed<>(cumulativeSizes, newNodes);
        }

        @Override public String indentedStr(int indent) {
            StringBuilder sB = new StringBuilder() // indentSpace(indent)
                    .append("Relaxed(");
            int nextIndent = indent + sB.length();
            sB.append("cumulativeSizes=").append(arrayString(cumulativeSizes)).append("\n")
              .append(indentSpace(nextIndent)).append("nodes=[");
            // + 6 for "nodes="
            return showSubNodes(sB, nodes, nextIndent + 7)
                    .append("])")
                    .toString();
        }

        @Override public String toString() { return indentedStr(0); }

        /**
         This asks each node what size it is, then puts the cumulative sizes into a new array.
         In theory, it might be faster to figure out what side we added/removed nodes and do
         some addition/subtraction (in the amount of the added/removed nodes).  But I want to
         optimize other things first and be sure everything is correct before experimenting with
         that.  After all, it might not even be faster!
         @param newNodes the nodes to take sizes from.
         @return An array of cumulative sizes of each node in the passed array.
         */
        private static int[] makeSizeArray(Node[] newNodes) {
            int[] newCumSizes = new int[newNodes.length];
            int cumulativeSize = 0;
            for (int i = 0; i < newCumSizes.length; i++) {
                cumulativeSize += newNodes[i].size();
                newCumSizes[i] = cumulativeSize;
            }
            return newCumSizes;
        }

        // TODO: Search for more opportunities to use this
        /**
         Replace a node in a relaxed node by recalculating the cumulative sizes and copying
         all sub nodes.
         @param is original cumulative sizes
         @param ns original nodes
         @param newNode replacement node
         @param subNodeIndex index to replace in this node's immediate children
         @param insertSize the difference in size between the original node and the new node.
         @return a new immutable Relaxed node with the immediate child node replaced.
         */
        static <T> Relaxed<T> replaceInRelaxedAt(int[] is, Node<T>[] ns, Node<T> newNode,
                                                 int subNodeIndex, int insertSize) {
            @SuppressWarnings("unchecked")
            Node<T>[] newNodes = replaceInArrayAt(newNode, ns, subNodeIndex, Node.class);
            // Increment newCumSizes for the changed item and all items to the right.
            int[] newCumSizes = new int[is.length];
            if (subNodeIndex > 0) {
                System.arraycopy(is, 0, newCumSizes, 0, subNodeIndex);
            }
            for (int i = subNodeIndex; i < is.length; i++) {
                newCumSizes[i] = is[i] + insertSize;
            }
            return new Relaxed<>(newCumSizes, newNodes);
        }

        /**
         Insert a node in a relaxed node by recalculating the cumulative sizes and copying
         all sub nodes.
         @param oldCumSizes original cumulative sizes
         @param ns original nodes
         @param newNode replacement node
         @param subNodeIndex index to insert in this node's immediate children
         @return a new immutable Relaxed node with the immediate child node inserted.
         */
        static <T> Relaxed<T> insertInRelaxedAt(int[] oldCumSizes, Node<T>[] ns, Node<T> newNode,
                                                int subNodeIndex) {
            @SuppressWarnings("unchecked")
            Node<T>[] newNodes = insertIntoArrayAt(newNode, ns, subNodeIndex, Node.class);

            int oldLen = oldCumSizes.length;
//            if (subNodeIndex > oldLen) {
//                throw new IllegalStateException("subNodeIndex > oldCumSizes.length");
//            }

            int[] newCumSizes = new int[oldLen + 1];
            // Copy unchanged cumulative sizes
            if (subNodeIndex > 0) {
                System.arraycopy(oldCumSizes, 0, newCumSizes, 0, subNodeIndex);
            }
            // insert the cumulative size of the new node
            int newNodeSize = newNode.size();
            // Find cumulative size of previous node
            int prevNodeTotal =
                    (subNodeIndex == 0) ? 0
                                        : oldCumSizes[subNodeIndex - 1];

            newCumSizes[subNodeIndex] = newNodeSize + prevNodeTotal;

            for (int i = subNodeIndex; i < oldCumSizes.length; i++) {
                newCumSizes[i + 1] = oldCumSizes[i] + newNodeSize;
            }
            return new Relaxed<>(newCumSizes, newNodes);
        }

        /**
         Fixes up nodes on the right-hand side of the split.  Might want to explain this better...

         @param origNodes the immediate children of the node we're splitting
         @param splitRight the pre-split right node
         @param subNodeIndex the index to split children at?
         @return a copy of this node with only the right-hand side of the split.
         */
        @SuppressWarnings("unchecked")
        public static <T> Node<T> fixRight(Node<T>[] origNodes, Node<T> splitRight,
                                           int subNodeIndex) {
//            if ( (splitRight.size() > 0) &&
//                 (origNodes[0].height() != splitRight.height()) ) {
//                throw new IllegalStateException("Passed a splitRight node of a different height" +
//                                                " than the origNodes!");
//            }
            Node<T> right;
            if (subNodeIndex == (origNodes.length - 1)) {
//                right = splitRight;
                right = new Relaxed<>(new int[] { splitRight.size() }, new Node[]{ splitRight });
            } else {
                boolean haveRightSubNode = splitRight.size() > 0;
                // If we have a rightSubNode, it's going to need a space in our new node array.
                int numRightNodes = (origNodes.length - subNodeIndex) - (haveRightSubNode ? 0 : 1);
                // Here the first (leftmost) node of the right-hand side was turned into the focus
                // and we have additional right-hand origNodes to adjust the parent for.
                int[] rightCumSizes = new int[numRightNodes];
                Node<T>[] rightNodes = genericNodeArray(numRightNodes);

                int cumulativeSize = 0;
                int destCopyStartIdx = 0;

                if (haveRightSubNode) {
                    //                 src,       srcPos,          dest, destPos, length
                    System.arraycopy(origNodes, subNodeIndex + 1, rightNodes, 1, numRightNodes - 1);

                    rightNodes[0] = splitRight;
                    cumulativeSize = splitRight.size();
                    rightCumSizes[0] = cumulativeSize;
                    destCopyStartIdx = 1;
                } else {
                    //                 src,       srcPos,          dest, destPos, length
                    System.arraycopy(origNodes, subNodeIndex + 1, rightNodes, 0, numRightNodes);
                }

                // For relaxed nodes, we could calculate from previous cumulativeSizes instead of
                // calling .size() on each one.  For strict, we could just add a strict amount.
                // For now, this works.
                for (int i = destCopyStartIdx; i < numRightNodes; i++) {
                    cumulativeSize += rightNodes[i].size();
                    rightCumSizes[i] = cumulativeSize;
                }

                right = new Relaxed<>(rightCumSizes, rightNodes);
//                right.debugValidate();
            }
            return right;
        } // end fixRight()
    } // end class Relaxed

    // =================================== Tree-walking Iterator ==================================

    /** Holds a node and the index of the child node we are currently iterating in. */
    private static final class IdxNode<E> {
        int idx = 0;
        final Node<E> node;
        IdxNode(Node<E> n) { node = n; }
        public boolean hasNext() { return idx < node.numChildren(); }
        public Node<E> next() { return node.child(idx++); }
//        public String toString() { return "IdxNode(" + idx + " " + node + ")"; }
    }

    final class Iter implements UnmodSortedIterator<E> {

        // We want this iterator to walk the node tree.
        private final IdxNode<E>[] stack;
        private int stackMaxIdx = -1;

        private E[] leafArray = emptyArray();
        private int leafArrayIdx;

        // Focus must be pre-pushed so we don't have to ever check the index.
        @SuppressWarnings("unchecked")
        private Iter(Node<E> root) {
            stack = (IdxNode<E>[]) new IdxNode<?>[root.height()];
            leafArray = findLeaf(root);
        }

        // Descent to the leftmost unused leaf node.
        private E[] findLeaf(Node<E> node) {
            // Descent to left-most bottom node.
            while (!(node instanceof Leaf)) {
                IdxNode<E> in = new IdxNode<>(node);
                // Add indexNode to ancestor stack
                stack[++stackMaxIdx] = in;
                node = in.next();
            }
            return ((Leaf<E>) node).items;
        }

        private E[] nextLeafArray() {
            // While nodes are used up, get next node from node one level up.
            while ( (stackMaxIdx > -1) && !stack[stackMaxIdx].hasNext() ) {
                stackMaxIdx--;
            }

            if (stackMaxIdx < 0) {
                return emptyArray();
            }
            // If node one level up is used up, find a node that isn't used up and descend to its
            // leftmost leaf.
            return findLeaf(stack[stackMaxIdx].next());
        }

        @Override public boolean hasNext() {
            if (leafArrayIdx < leafArray.length) { return true; }
//            if (leafArray.length == 0) { return false; }
            leafArray = nextLeafArray();
            leafArrayIdx = 0;
            return leafArray.length > 0;
        }

        @Override public E next() {
            // If there's no more in this leaf array, get the next one
            if (leafArrayIdx >= leafArray.length) {
                leafArray = nextLeafArray();
                leafArrayIdx = 0;
            }
            // Return the next item in the leaf array and increment index
            return leafArray[leafArrayIdx++];
        }
    }

    // =================================== Array Helper Functions ==================================
    // Helper function to avoid type warnings.

    @SuppressWarnings("unchecked")
    private static <T> Node<T>[] genericNodeArray(int size) {
        return (Node<T>[]) new Node<?>[size];
    }

    // =============================== Debugging and pretty-printing ===============================

    private static StringBuilder showSubNodes(StringBuilder sB, Object[] items, int nextIndent) {
        boolean isFirst = true;
        for (Object n : items) {
            if (isFirst) {
                isFirst = false;
            } else {
//                sB.append(" ");
                if (items[0] instanceof Leaf) {
                    sB.append(" ");
                } else {
                    sB.append("\n").append(indentSpace(nextIndent));
                }
            }
            sB.append(((Node) n).indentedStr(nextIndent));
        }
        return sB;
    }
} // end class RrbTree<|MERGE_RESOLUTION|>--- conflicted
+++ resolved
@@ -478,13 +478,7 @@
          @return two new sub-trees as determined by the split point.  If the point is 0 or
          this.size() one tree will be empty (but never null).
          */
-<<<<<<< HEAD
         public Tuple2<MutRrbt<E>,MutRrbt<E>> split(int splitIndex) {
-            if ( (splitIndex < 1) || (splitIndex > size) ) {
-                throw new IndexOutOfBoundsException(
-                        "Constraint violation failed: 1 <= splitIndex <= size");
-=======
-        public Tuple2<MutableRrbt<E>,MutableRrbt<E>> split(int splitIndex) {
             if (splitIndex < 1) {
                 if (splitIndex == 0) {
                     return Tuple2.of(emptyMutable(), this);
@@ -499,7 +493,6 @@
                     throw new IndexOutOfBoundsException(
                             "Constraint violation failed: 1 <= splitIndex <= size");
                 }
->>>>>>> eac0d64b
             }
             // Push the focus before splitting.
             Node<E> newRoot = pushFocus();
