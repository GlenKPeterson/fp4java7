--- conflicted
+++ resolved
@@ -6,10 +6,6 @@
 Paguro is short for the Latin "Paguroidea" - the name of the Hermit Crab superfamily in Biology.  These collections grow by adding a new shell, leaving the insides the same, much the way [Hermit Crabs trade up to a new shell when they grow](https://www.youtube.com/watch?v=f1dnocPQXDQ).  This project used to be called UncleJim. 
 
 # News
-<<<<<<< HEAD
-If you're new to Paguro, consider starting with the streamlined 3.0 Alpha version.  Details available on the [RRB Tree branch](https://github.com/GlenKPeterson/Paguro/tree/2016-05-22_RRB-Tree)
-
-=======
 ### RRB Tree Released!
 An RRB Tree is an immutable List (like Clojure's PersistentVector) that also supports random inserts, deletes, and can be split and joined back together in logarithmic time.
 There's been one for Scala for a while (Bagwell/Rompf who wrote the paper were Scala people), and a native Clojure one, but neither is super helpful for Java programmers.
@@ -37,7 +33,6 @@
 The mutable RRB tree is only a little slower than the Clojure PersistentVector (Scala's RRB Tree lacks a mutable counterpart)
 
 ### How to update
->>>>>>> a03d370d
 A summary of recent updates is in the [Change Log](CHANGE_LOG.md)
 
 ### Other features
@@ -162,14 +157,14 @@
 
 [Why Java?](https://github.com/GlenKPeterson/Paguro/wiki/Why-is-UncleJim-written-in-Java%3F)
 
-# Future Development Ideas (as of 2017-05-28)
-1. Add reverseIterator() or similar to SortedUnmodIterable
-2. Transformable needs `first()` and `last()`, but maybe only on a SortedIterable.  Otherwise, `any(Fn1<Boolean>)`
-3. Ensure everything is as friendly as possible to Monadic and Reactive thinking.
-4. Provide a Fn1v subclass of Fn1 (and similar for Fn0, Fn2, etc.) that returns void because sometimes you need one of those for backward compatibility and you don't want it to choke on checked exceptions.
-5. Make a Kotlin branch and release (Paguro-K).
+# Future Development Ideas (as of 2017-09-10)
+1. Make all collections sub-classes of Kotlin's collections
+2. Improve RRB ListIterator implementation.  Iterator is fast, ListIterator is slow.
+I have made some strides toward this, but it's slow work, PersistentVector never got this feature, and Kotlin compatibility is a higher priority. 
+3. Transformable maybe needs `first()` and `last()`, but maybe only on a SortedIterable.  Otherwise, `any(Fn1<Boolean>)`
+4. Ensure everything is as friendly as possible to Monadic and Reactive thinking.
+5. Consider a Fn1v subclass of Fn1 (and similar for Fn0, Fn2, etc.) that returns void because sometimes you need one of those for backward compatibility and you don't want it to choke on checked exceptions.
 6. Consider insertion-order maps and sets
-7. Make a Java 7 branch and release (Paguro-J7).
 
 ### RRB-Tree
 Read the [current development status](https://github.com/GlenKPeterson/Paguro/issues/4#issuecomment-239825939) or check out the [latest version of the code](https://github.com/GlenKPeterson/Paguro/blob/2016-05-22_RRB-Tree/src/main/java/org/organicdesign/fp/experimental/RrbTree1.java).
