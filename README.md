--- conflicted
+++ resolved
@@ -38,14 +38,8 @@
 ```xml
 <dependency>
         <groupId>org.organicdesign</groupId>
-<<<<<<< HEAD
-        <!-- NOTE: artifactId will change to "Paguro" in November 2016 -->
-        <artifactId>UncleJim</artifactId>
-        <version>2.1.0-SNAPSHOT</version>
-=======
         <artifactId>Paguro</artifactId>
-        <version>2.1.1</version>
->>>>>>> 6b90238a
+        <version>3.0.0-SNAPSHOT</version>
 </dependency>
 ```
 
